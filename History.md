<<<<<<< HEAD
* SeanHall: WIXBUG:4480 - Remove non-standard and unnecessary regex contructs from wix.xsd.

* SeanHall: WIXBUG:4647 - Format ConfirmCancelMessage in WixStdBA.

* SeanHall: WIXBUG:4646 - Allow sharing the whole drive with util:FileShare.
=======
* SeanHall: WIXBUG:3747 - Remove define statements for Log and LogLine.
>>>>>>> 02e6d271

## WixBuild: Version 4.0.2603.0

* SeanHall: Make major breaking changes to thmutil schema while implementing the new Text element to allow setting the text based on context.

* SeanHall: WIXFEAT:4149 - Add support for variables and radio buttons in thmutil, and update WixStdBA to use the new functionality.

* SeanHall: Reimplement multiple prereq packages for v4.

* SeanHall: WIXBUG:4609 - Fix incorrect use of BVariantCopy by creating the new method BVariantSetValue.

* SeanHall: Merge in recent changes from wix3.

* SeanHall: WIXBUG:4608 - Fix bug in mbapreq where it wouldn't reload the bootstrapper if there was a mix of installed and uninstalled prerequisites.

* FireGiant: WIXBUG:4561 - update WixCop to migrate v3 source code to v4.0.

* RobMen: WIXBUG:4565 - add WixToolset.Data.dll and WixToolset.Extensibility.dll to binaries.zip.

## WixBuild: Version 4.0.2220.0

* RobMen: Massive refactor of BindBundleCommand to radically improve code maintainability.

* SeanHall: WIXFEAT:4525 - Reimplement balutil in BootstrapperCore.

* HeathS: WIXBUG:4541 - Add support for high DPI to the Burn engine

* HeathS: Add Windows "Threshold" supported to burn stub.

* MikeGC: Feature #4351: Settings Browser now allows enabling/disabling the display or deleted values and uninstalled products

* HeathS: Add logging for hash verification and registration issues.

* HeathS: WIXBUG:4542 - Pad package sequence number log file names for proper sorting

* HeathS: Redefine Exit\* macros as variadic macros

* MikeGC: Feature #4400: Store UDM Manifests as blobs instead of strings

* MikeGC: Bug #4435: Sync requests must be deduped to avoid the possibility of building up too many sync requests for the same location

* MikeGC: Feature #4355: Settings engine doesn't handle files that are always locked for write (such as database files) very well

* SeanHall: WIXFEAT:4413 - Merge OnApplyNumberOfPhases into OnApplyBegin.

## WixBuild: Version 4.0.2115.0

* RobMen: WIXBUG:4317 - Integrate preprocessor AutoVersion function lost in merges.

* RobMen: WIXBUG:1705 - Include AssemblyFileVersion in MsiAssemblyName table.

* FireGiant: WIXFEAT:4258 - complete introduction of access modifiers for identifiers.

* RobMen: Replace devenv /setup call with fast extension update mechanism.

* RobMen: Add TouchFile custom action.

* SeanHall: WIXFEAT:4505 - WixHttpExtension for URL reservations.

* BMurri: Feature #3635: Write errors to StdErr

## WixBuild: Version 4.0.2102.0

* RobMen: Merge recent changes through WiX v3.9.901.0

* MikeGC: Bug #4506: Make settings browser run non-elevated (when started from settings browser setup). Create WixUnelevatedShellExec to make this possible.

* MikeGC: Bug #4495: Delete settings engine streams safely (only delete after committing the database)

* RobMen: Merge recent changes through WiX v3.9.526.0

* MikeGC: Feature #4352: Settings Engine now has primitive cloud support (tested with dropbox, should work with other similar products)

* MikeGC: Bug #4401: MonUtil can now monitor removable drives (and allow them to be unplugged)

* MikeGC: Bug #4405: LAN Database no longer has annoying locking issue where one client's connection failure causes everyone to fail to sync for a lengthy period of time

* RobMen: Merge recent changes through WiX v3.9.521.0

* RobMen: Fix #4395 by replacing incorrectly removed AssemblyDefaultHeatExtension attribute from VSHeatExtension.

* MikeGC: Bug #4345: Make IniUtil tolerate ini files that have '[' or ']' in the name of a value

* MikeGC: Fix bug in settings browser that can in certain situations result in an inability to look at history of a conflicting value, and other minor bugfixes

* MikeGC: Fix bug in settings engine that can cause unnecessary conflicts to appear upon sync failure in certain situations

* MikeGC: In settings engine, remove parameter from CfgEnumerateProducts() that was never used and has not worked for a long time anyway

## WixBuild: Version 4.0.1621.0

* RobMen: Merge recent changes through WiX v3.9.313.0

* SeanHall: WIXBUG:3643 - Incorrect operation for detect-only package

* MikeGC: Add/tweak a few UDM manifests for settings engine

* MikeGC: In Settings Browser, display times in local time (instead of GMT), and in a more UI friendly format than RFC 3339

* MikeGC: Minor UI tweaks / bugfixes in settings browser (tray popup behavior, listview item selection, and refreshing value history listview when appropriate)

* MikeGC: Display proper state of unreachable remote databases on startup of settings browser

* MikeGC: Fix bug in settings engine where in extended retry periods autosync could accidentally give up on a sync attempt

* MikeGC: Fix bug in settings engine to make file writes more transactional to eliminate chance of losing (or deleting) any changes on the machine while syncing, and allow retry on sharing violation (if we try to write when an app is writing)

* MikeGC: Improve settings engine behavior related to conflicts (completely eliminates a few unnecessary conflicts that can occur in certain situations)

* RobMen: Merge recent changes through WiX v3.9.202.0

* RobMen: WIXBUG:4222 - put DownloadUrls back in the bundle so installs work again.

* SeanHall: Add WixToolset.Data.dll and WixToolset.Extensibility.dll to Toolset.wxs.

## WixBuild: Version 4.0.1320.0

* RobMen: Merge recent changes through WiX v3.9.120.0

* MikeGC: Fix issue running MonUtil test via msbuild from Unit.testproj

## WixBuild: Version 4.0.1216.0

* MikeGC: Fix a race condition where, in network disconnect/reconnect situations, MonUtil could incorrectly send invalid handles to WaitForMultipleObjects (and shut down because of it)

* MikeGC: Fix a few bugs in Settings Browser (UI issue, and tolerate more remote database errors such as remote databases on USB drives being unplugged)

* RobMen: Merge recent changes through WiX v3.9.16.0

* MikeGC: Preserve scroll position on Settings Browser ListView refresh.

* MikeGC: Make value history listview in Settings Browser automatically refresh when syncs occur.

* MikeGC: Allow exporting historical versions of files from Settings Browser.

* MikeGC: Make Settings Browser automatically start on install, restart on repair, and close on uninstall.

* MikeGC: Fix bug in settings engine autosync that would cause it to inadvertently stop monitoring remote databases for changes after detecting a new product had been installed.

* RobMen: Merge recent changes through WiX v3.9.10.0

## WixBuild: Version 4.0.1203.0

* RobMen: Merge recent changes through WiX v3.9.2.0

* MikeGC: Fix Settings Engine to behave better when remote database is not always available due to either USB drive unplugged or a network disconnection.

* RobMen: Merge recent changes through WiX v3.8 RTM.

* RobMen: WIXFEAT:4138 - simplify and improve extensibility model in WiX toolset.

* MikeGC: Fix bug in Settings Engine auto sync related to pushing AND pulling information automatically when first adding a remote database.

* MikeGC: Settings Engine now more reliably connects to remote databases on windows startup, even if it runs before the network has fully initialized.

* RobMen: Merge recent changes through WiX v3.8.1021.0

## WixBuild: Version 4.0.1015.0

* RobMen: Merge recent changes through WiX v3.8.1014.0

* MikeGC: Implement automatic synchronization of settings within Settings Engine / Settings Browser (using MonUtil).

* MikeGC: Make Settings Browser automatically start upon login, start as a tray icon, and minimize back to tray.

* MikeGC: Fix quite a few bugs in Settings Engine and Settings Browser.

## WixBuild: Version 4.0.1007.0

* RobMen: Merge recent changes through WiX v3.8.1007.0

* RobMen: Merge source code reorganization.

* RobMen: Merge recent changes through WiX v3.8.904.0

* MikeGC: MonUtil: Add 32-bit and 64-bit awareness, add support for large numbers of monitors (>64), carefully differentiate between recursive and non-recursive waits, and fix several bugs.

* MikeGC: SceUtil: Add interface to detect whether changes to the database have occurred during a session.

* RobMen: Merge recent changes through WiX v3.8.826.0

* MikeGC: Make Settings Browser window resizable, and enable AutoResize functionality in ThmUtil.

* MikeGC: Introducing MonUtil, which allow easily monitoring directories and registry keys for changes.

* RobMen: Merge recent changes through WiX v3.8.722.0

## WixBuild: Version 4.0.701.0

* RobMen: Merge recent changes through WiX v3.8.628.0.

* RobMen: Merge recent changes through WiX v3.8.611.0.

* MikeGC: Fix bug in settings browser "one instance" lock, switch from a mutex to a per-user lock, and fix some UI thread issues

* MikeGC: Fix pdbs zip and create new udms zip for settings engine manifests

* RobMen: Merge recent changes from WiX v3.8.

* MikeGC: Introducing WiX Settings Engine.

* RobMen: Merge recent changes from WiX v3.8.

## WixBuild: Version 4.0.424.0

* RobMen: Merge recent changes from WiX v3.8.

* RobMen: Add version to schema namespaces.

* RobMen: Move extension schema namespaces under "wxs" to align better with Simplified WiX.
* RobMen: Update Simplified WiX namespaces to match changes "wxs" namespace.

* RobMen: Fix bad old references to thmutil.xsd.

* RobMen: More SxS'ification of folders, registry keys, etc.
* RobMen: Fix Votive registration to correctly load in VS.
* RobMen: Add Simplified WiX Toolset to binaries.zip

* RobMen: Update WixCop to help with all namespace changes (including extensions).
* RobMen: Update thmutil.xsd namespace to be consistent with other changes.

## WixBuild: Version 4.0.4.0

* RobMen: Introducing Simplified WiX Toolset.

* RobMen: Rename "Windows Installer Xml Toolset" to "WiX Toolset".
* RobMen: Improve support for building WiX Toolset with VS2012.
* RobMen: Continue to fix namespace breaking changes.

* RobMen: Change namespaces to prepare for breaking changes.

* RobMen: WiX v4.0

## WixBuild: Version 4.0.0.0<|MERGE_RESOLUTION|>--- conflicted
+++ resolved
@@ -1,12 +1,10 @@
-<<<<<<< HEAD
+* SeanHall: WIXBUG:3747 - Remove define statements for Log and LogLine.
+
 * SeanHall: WIXBUG:4480 - Remove non-standard and unnecessary regex contructs from wix.xsd.
 
 * SeanHall: WIXBUG:4647 - Format ConfirmCancelMessage in WixStdBA.
 
 * SeanHall: WIXBUG:4646 - Allow sharing the whole drive with util:FileShare.
-=======
-* SeanHall: WIXBUG:3747 - Remove define statements for Log and LogLine.
->>>>>>> 02e6d271
 
 ## WixBuild: Version 4.0.2603.0
 
