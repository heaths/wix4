//-------------------------------------------------------------------------------------------------
// <copyright file="msiengine.cpp" company="Outercurve Foundation">
//   Copyright (c) 2004, Outercurve Foundation.
//   This software is released under Microsoft Reciprocal License (MS-RL).
//   The license and further copyright text can be found in the file
//   LICENSE.TXT at the root directory of the distribution.
// </copyright>
//
// <summary>
//    Module: MSI Engine
// </summary>
//-------------------------------------------------------------------------------------------------

#include "precomp.h"


// constants


// structs



// internal function declarations

static HRESULT ParseRelatedMsiFromXml(
    __in IXMLDOMNode* pixnRelatedMsi,
    __in BURN_RELATED_MSI* pRelatedMsi
    );
static HRESULT EvaluateActionStateConditions(
    __in BURN_VARIABLES* pVariables,
    __in_z_opt LPCWSTR sczAddLocalCondition,
    __in_z_opt LPCWSTR sczAddSourceCondition,
    __in_z_opt LPCWSTR sczAdvertiseCondition,
    __out BOOTSTRAPPER_FEATURE_STATE* pState
    );
static HRESULT CalculateFeatureAction(
    __in BOOTSTRAPPER_FEATURE_STATE currentState,
    __in BOOTSTRAPPER_FEATURE_STATE requestedState,
    __in BOOL fRepair,
    __out BOOTSTRAPPER_FEATURE_ACTION* pFeatureAction,
    __inout BOOL* pfDelta
    );
static HRESULT EscapePropertyArgumentString(
    __in LPCWSTR wzProperty,
    __inout_z LPWSTR* psczEscapedValue
    );
static HRESULT ConcatFeatureActionProperties(
    __in BURN_PACKAGE* pPackage,
    __in BOOTSTRAPPER_FEATURE_ACTION* rgFeatureActions,
    __inout_z LPWSTR* psczArguments
    );
static HRESULT ConcatPatchProperty(
    __in BURN_PACKAGE* pPackage,
    __in_opt BOOTSTRAPPER_ACTION_STATE* rgSlipstreamPatchActions,
    __inout_z LPWSTR* psczArguments
    );
static void RegisterSourceDirectory(
    __in BURN_PACKAGE* pPackage,
    __in_z LPCWSTR wzCacheDirectory
    );


// function definitions

extern "C" HRESULT MsiEngineParsePackageFromXml(
    __in IXMLDOMNode* pixnMsiPackage,
    __in BURN_PACKAGE* pPackage
    )
{
    HRESULT hr = S_OK;
    IXMLDOMNodeList* pixnNodes = NULL;
    IXMLDOMNode* pixnNode = NULL;
    DWORD cNodes = 0;
    LPWSTR scz = NULL;

    // @ProductCode
    hr = XmlGetAttributeEx(pixnMsiPackage, L"ProductCode", &pPackage->Msi.sczProductCode);
    ExitOnFailure(hr, "Failed to get @ProductCode.");

    // @Language
    hr = XmlGetAttributeNumber(pixnMsiPackage, L"Language", &pPackage->Msi.dwLanguage);
    ExitOnFailure(hr, "Failed to get @Language.");

    // @Version
    hr = XmlGetAttributeEx(pixnMsiPackage, L"Version", &scz);
    ExitOnFailure(hr, "Failed to get @Version.");

    hr = FileVersionFromStringEx(scz, 0, &pPackage->Msi.qwVersion);
    ExitOnFailure1(hr, "Failed to parse @Version: %ls", scz);

    // @DisplayInternalUI
    hr = XmlGetYesNoAttribute(pixnMsiPackage, L"DisplayInternalUI", &pPackage->Msi.fDisplayInternalUI);
    ExitOnFailure(hr, "Failed to get @DisplayInternalUI.");

    // select feature nodes
    hr = XmlSelectNodes(pixnMsiPackage, L"MsiFeature", &pixnNodes);
    ExitOnFailure(hr, "Failed to select feature nodes.");

    // get feature node count
    hr = pixnNodes->get_length((long*)&cNodes);
    ExitOnFailure(hr, "Failed to get feature node count.");

    if (cNodes)
    {
        // allocate memory for features
        pPackage->Msi.rgFeatures = (BURN_MSIFEATURE*)MemAlloc(sizeof(BURN_MSIFEATURE) * cNodes, TRUE);
        ExitOnNull(pPackage->Msi.rgFeatures, hr, E_OUTOFMEMORY, "Failed to allocate memory for MSI feature structs.");

        pPackage->Msi.cFeatures = cNodes;

        // parse feature elements
        for (DWORD i = 0; i < cNodes; ++i)
        {
            BURN_MSIFEATURE* pFeature = &pPackage->Msi.rgFeatures[i];

            hr = XmlNextElement(pixnNodes, &pixnNode, NULL);
            ExitOnFailure(hr, "Failed to get next node.");

            // @Id
            hr = XmlGetAttributeEx(pixnNode, L"Id", &pFeature->sczId);
            ExitOnFailure(hr, "Failed to get @Id.");

            // @AddLocalCondition
            hr = XmlGetAttributeEx(pixnNode, L"AddLocalCondition", &pFeature->sczAddLocalCondition);
            if (E_NOTFOUND != hr)
            {
                ExitOnFailure(hr, "Failed to get @AddLocalCondition.");
            }

            // @AddSourceCondition
            hr = XmlGetAttributeEx(pixnNode, L"AddSourceCondition", &pFeature->sczAddSourceCondition);
            if (E_NOTFOUND != hr)
            {
                ExitOnFailure(hr, "Failed to get @AddSourceCondition.");
            }

            // @AdvertiseCondition
            hr = XmlGetAttributeEx(pixnNode, L"AdvertiseCondition", &pFeature->sczAdvertiseCondition);
            if (E_NOTFOUND != hr)
            {
                ExitOnFailure(hr, "Failed to get @AdvertiseCondition.");
            }

            // @RollbackAddLocalCondition
            hr = XmlGetAttributeEx(pixnNode, L"RollbackAddLocalCondition", &pFeature->sczRollbackAddLocalCondition);
            if (E_NOTFOUND != hr)
            {
                ExitOnFailure(hr, "Failed to get @RollbackAddLocalCondition.");
            }

            // @RollbackAddSourceCondition
            hr = XmlGetAttributeEx(pixnNode, L"RollbackAddSourceCondition", &pFeature->sczRollbackAddSourceCondition);
            if (E_NOTFOUND != hr)
            {
                ExitOnFailure(hr, "Failed to get @RollbackAddSourceCondition.");
            }

            // @RollbackAdvertiseCondition
            hr = XmlGetAttributeEx(pixnNode, L"RollbackAdvertiseCondition", &pFeature->sczRollbackAdvertiseCondition);
            if (E_NOTFOUND != hr)
            {
                ExitOnFailure(hr, "Failed to get @RollbackAdvertiseCondition.");
            }

            // prepare next iteration
            ReleaseNullObject(pixnNode);
        }
    }

    ReleaseNullObject(pixnNodes); // done with the MsiFeature elements.

    hr = MsiEngineParsePropertiesFromXml(pixnMsiPackage, &pPackage->Msi.rgProperties, &pPackage->Msi.cProperties);
    ExitOnFailure(hr, "Failed to parse properties from XML.");

    // select related MSI nodes
    hr = XmlSelectNodes(pixnMsiPackage, L"RelatedPackage", &pixnNodes);
    ExitOnFailure(hr, "Failed to select related MSI nodes.");

    // get related MSI node count
    hr = pixnNodes->get_length((long*)&cNodes);
    ExitOnFailure(hr, "Failed to get related MSI node count.");

    if (cNodes)
    {
        // allocate memory for related MSIs
        pPackage->Msi.rgRelatedMsis = (BURN_RELATED_MSI*)MemAlloc(sizeof(BURN_RELATED_MSI) * cNodes, TRUE);
        ExitOnNull(pPackage->Msi.rgRelatedMsis, hr, E_OUTOFMEMORY, "Failed to allocate memory for related MSI structs.");

        pPackage->Msi.cRelatedMsis = cNodes;

        // parse related MSI elements
        for (DWORD i = 0; i < cNodes; ++i)
        {
            hr = XmlNextElement(pixnNodes, &pixnNode, NULL);
            ExitOnFailure(hr, "Failed to get next node.");

            // parse related MSI element
            hr = ParseRelatedMsiFromXml(pixnNode, &pPackage->Msi.rgRelatedMsis[i]);
            ExitOnFailure(hr, "Failed to parse related MSI element.");

            // prepare next iteration
            ReleaseNullObject(pixnNode);
        }
    }

    ReleaseNullObject(pixnNodes); // done with the RelatedPackage elements.

    // Select slipstream MSP nodes.
    hr = XmlSelectNodes(pixnMsiPackage, L"SlipstreamMsp", &pixnNodes);
    ExitOnFailure(hr, "Failed to select related MSI nodes.");

    hr = pixnNodes->get_length((long*)&cNodes);
    ExitOnFailure(hr, "Failed to get related MSI node count.");

    if (cNodes)
    {
        pPackage->Msi.rgpSlipstreamMspPackages = reinterpret_cast<BURN_PACKAGE**>(MemAlloc(sizeof(BURN_PACKAGE*) * cNodes, TRUE));
        ExitOnNull(pPackage->Msi.rgpSlipstreamMspPackages, hr, E_OUTOFMEMORY, "Failed to allocate memory for slipstream MSP packages.");

        pPackage->Msi.rgsczSlipstreamMspPackageIds = reinterpret_cast<LPWSTR*>(MemAlloc(sizeof(LPWSTR*) * cNodes, TRUE));
        ExitOnNull(pPackage->Msi.rgsczSlipstreamMspPackageIds, hr, E_OUTOFMEMORY, "Failed to allocate memory for slipstream MSP ids.");

        pPackage->Msi.cSlipstreamMspPackages = cNodes;

        // Parse slipstream MSP Ids.
        for (DWORD i = 0; i < cNodes; ++i)
        {
            hr = XmlNextElement(pixnNodes, &pixnNode, NULL);
            ExitOnFailure(hr, "Failed to get next slipstream MSP node.");

            hr = XmlGetAttributeEx(pixnNode, L"Id", pPackage->Msi.rgsczSlipstreamMspPackageIds + i);
            ExitOnFailure(hr, "Failed to parse slipstream MSP ids.");

            ReleaseNullObject(pixnNode);
        }
    }

    hr = S_OK;

LExit:
    ReleaseObject(pixnNodes);
    ReleaseObject(pixnNode);
    ReleaseStr(scz);

    return hr;
}

extern "C" HRESULT MsiEngineParsePropertiesFromXml(
    __in IXMLDOMNode* pixnPackage,
    __out BURN_MSIPROPERTY** prgProperties,
    __out DWORD* pcProperties
    )
{
    HRESULT hr = S_OK;
    IXMLDOMNodeList* pixnNodes = NULL;
    IXMLDOMNode* pixnNode = NULL;
    DWORD cNodes = 0;

    BURN_MSIPROPERTY* pProperties = NULL;

    // select property nodes
    hr = XmlSelectNodes(pixnPackage, L"MsiProperty", &pixnNodes);
    ExitOnFailure(hr, "Failed to select property nodes.");

    // get property node count
    hr = pixnNodes->get_length((long*)&cNodes);
    ExitOnFailure(hr, "Failed to get property node count.");

    if (cNodes)
    {
        // allocate memory for properties
        pProperties = (BURN_MSIPROPERTY*)MemAlloc(sizeof(BURN_MSIPROPERTY) * cNodes, TRUE);
        ExitOnNull(pProperties, hr, E_OUTOFMEMORY, "Failed to allocate memory for MSI property structs.");

        // parse property elements
        for (DWORD i = 0; i < cNodes; ++i)
        {
            BURN_MSIPROPERTY* pProperty = &pProperties[i];

            hr = XmlNextElement(pixnNodes, &pixnNode, NULL);
            ExitOnFailure(hr, "Failed to get next node.");

            // @Id
            hr = XmlGetAttributeEx(pixnNode, L"Id", &pProperty->sczId);
            ExitOnFailure(hr, "Failed to get @Id.");

            // @Value
            hr = XmlGetAttributeEx(pixnNode, L"Value", &pProperty->sczValue);
            ExitOnFailure(hr, "Failed to get @Value.");

            // @RollbackValue
            hr = XmlGetAttributeEx(pixnNode, L"RollbackValue", &pProperty->sczRollbackValue);
            if (E_NOTFOUND != hr)
            {
                ExitOnFailure(hr, "Failed to get @RollbackValue.");
            }

            // prepare next iteration
            ReleaseNullObject(pixnNode);
        }
    }

    *pcProperties = cNodes;
    *prgProperties = pProperties;
    pProperties = NULL;

    hr = S_OK;

LExit:
    ReleaseNullObject(pixnNodes);
    ReleaseMem(pProperties);

    return hr;
}

extern "C" void MsiEnginePackageUninitialize(
    __in BURN_PACKAGE* pPackage
    )
{
    ReleaseStr(pPackage->Msi.sczProductCode);
    ReleaseStr(pPackage->Msi.sczInstalledProductCode);

    // free features
    if (pPackage->Msi.rgFeatures)
    {
        for (DWORD i = 0; i < pPackage->Msi.cFeatures; ++i)
        {
            BURN_MSIFEATURE* pFeature = &pPackage->Msi.rgFeatures[i];

            ReleaseStr(pFeature->sczId);
            ReleaseStr(pFeature->sczAddLocalCondition);
            ReleaseStr(pFeature->sczAddSourceCondition);
            ReleaseStr(pFeature->sczAdvertiseCondition);
            ReleaseStr(pFeature->sczRollbackAddLocalCondition);
            ReleaseStr(pFeature->sczRollbackAddSourceCondition);
            ReleaseStr(pFeature->sczRollbackAdvertiseCondition);
        }
        MemFree(pPackage->Msi.rgFeatures);
    }

    // free properties
    if (pPackage->Msi.rgProperties)
    {
        for (DWORD i = 0; i < pPackage->Msi.cProperties; ++i)
        {
            BURN_MSIPROPERTY* pProperty = &pPackage->Msi.rgProperties[i];

            ReleaseStr(pProperty->sczId);
            ReleaseStr(pProperty->sczValue);
            ReleaseStr(pProperty->sczRollbackValue);
        }
        MemFree(pPackage->Msi.rgProperties);
    }

    // free related MSIs
    if (pPackage->Msi.rgRelatedMsis)
    {
        for (DWORD i = 0; i < pPackage->Msi.cRelatedMsis; ++i)
        {
            BURN_RELATED_MSI* pRelatedMsi = &pPackage->Msi.rgRelatedMsis[i];

            ReleaseStr(pRelatedMsi->sczUpgradeCode);
            ReleaseMem(pRelatedMsi->rgdwLanguages);
        }
        MemFree(pPackage->Msi.rgRelatedMsis);
    }

    // free slipstream MSPs
    if (pPackage->Msi.rgsczSlipstreamMspPackageIds)
    {
        for (DWORD i = 0; i < pPackage->Msi.cSlipstreamMspPackages; ++i)
        {
            ReleaseStr(pPackage->Msi.rgsczSlipstreamMspPackageIds[i]);
        }

        MemFree(pPackage->Msi.rgsczSlipstreamMspPackageIds);
    }

    if (pPackage->Msi.rgpSlipstreamMspPackages)
    {
        MemFree(pPackage->Msi.rgpSlipstreamMspPackages);
    }

    // clear struct
    memset(&pPackage->Msi, 0, sizeof(pPackage->Msi));
}

extern "C" HRESULT MsiEngineDetectPackage(
    __in BURN_PACKAGE* pPackage,
    __in BURN_USER_EXPERIENCE* pUserExperience
    )
{
    Trace1(REPORT_STANDARD, "Detecting MSI package 0x%p", pPackage);

    HRESULT hr = S_OK;
    LPWSTR sczInstalledVersion = NULL;
    LPWSTR sczInstalledLanguage = NULL;
    LPWSTR sczInstalledProductCode = NULL;
    LPWSTR sczInstalledProviderKey = NULL;
    INSTALLSTATE installState = INSTALLSTATE_UNKNOWN;
    BOOTSTRAPPER_RELATED_OPERATION operation = BOOTSTRAPPER_RELATED_OPERATION_NONE;
    BOOTSTRAPPER_RELATED_OPERATION relatedMsiOperation = BOOTSTRAPPER_RELATED_OPERATION_NONE;
    WCHAR wzProductCode[MAX_GUID_CHARS + 1] = { };
    DWORD64 qwVersion = 0;
    UINT uLcid = 0;
    BOOL fPerMachine = FALSE;
    int nResult = 0;

    // detect self by product code
    // TODO: what to do about MSIINSTALLCONTEXT_USERMANAGED?
    hr = WiuGetProductInfoEx(pPackage->Msi.sczProductCode, NULL, pPackage->fPerMachine ? MSIINSTALLCONTEXT_MACHINE : MSIINSTALLCONTEXT_USERUNMANAGED, INSTALLPROPERTY_VERSIONSTRING, &sczInstalledVersion);
    if (SUCCEEDED(hr))
    {
        hr = FileVersionFromStringEx(sczInstalledVersion, 0, &pPackage->Msi.qwInstalledVersion);
        ExitOnFailure2(hr, "Failed to convert version: %ls to DWORD64 for ProductCode: %ls", sczInstalledVersion, pPackage->Msi.sczProductCode);

        // compare versions
        if (pPackage->Msi.qwVersion < pPackage->Msi.qwInstalledVersion)
        {
            operation = BOOTSTRAPPER_RELATED_OPERATION_DOWNGRADE;
            pPackage->currentState = BOOTSTRAPPER_PACKAGE_STATE_SUPERSEDED;
        }
        else
        {
            if (pPackage->Msi.qwVersion > pPackage->Msi.qwInstalledVersion)
            {
                operation = BOOTSTRAPPER_RELATED_OPERATION_MINOR_UPDATE;
            }

            pPackage->currentState = BOOTSTRAPPER_PACKAGE_STATE_PRESENT;
        }

        // report related MSI package to UX
        if (BOOTSTRAPPER_RELATED_OPERATION_NONE != operation)
        {
            LogId(REPORT_STANDARD, MSG_DETECTED_RELATED_PACKAGE, pPackage->Msi.sczProductCode, LoggingPerMachineToString(pPackage->fPerMachine), LoggingVersionToString(pPackage->Msi.qwInstalledVersion), pPackage->Msi.dwLanguage, LoggingRelatedOperationToString(operation));

            nResult = pUserExperience->pUserExperience->OnDetectRelatedMsiPackage(pPackage->sczId, pPackage->Msi.sczProductCode, pPackage->fPerMachine, pPackage->Msi.qwInstalledVersion, operation);
            hr = UserExperienceInterpretResult(pUserExperience, MB_OKCANCEL, nResult);
            ExitOnRootFailure(hr, "UX aborted detect related MSI package.");
        }
    }
    else if (HRESULT_FROM_WIN32(ERROR_UNKNOWN_PRODUCT) == hr || HRESULT_FROM_WIN32(ERROR_UNKNOWN_PROPERTY) == hr) // package not present.
    {
        // Check for newer, compatible packages based on a fixed provider key.
        hr = DependencyDetectProviderKeyPackageId(pPackage, &sczInstalledProviderKey, &sczInstalledProductCode);
        if (SUCCEEDED(hr))
        {
            hr = WiuGetProductInfoEx(sczInstalledProductCode, NULL, pPackage->fPerMachine ? MSIINSTALLCONTEXT_MACHINE : MSIINSTALLCONTEXT_USERUNMANAGED, INSTALLPROPERTY_VERSIONSTRING, &sczInstalledVersion);
            if (SUCCEEDED(hr))
            {
                hr = FileVersionFromStringEx(sczInstalledVersion, 0, &qwVersion);
                ExitOnFailure2(hr, "Failed to convert version: %ls to DWORD64 for ProductCode: %ls", sczInstalledVersion, sczInstalledProductCode);

                if (pPackage->Msi.qwVersion < qwVersion)
                {
                    LogId(REPORT_STANDARD, MSG_DETECTED_COMPATIBLE_PACKAGE_FROM_PROVIDER, pPackage->sczId, sczInstalledProviderKey, sczInstalledProductCode, sczInstalledVersion, pPackage->Msi.sczProductCode);

                    nResult = pUserExperience->pUserExperience->OnDetectCompatiblePackage(pPackage->sczId, sczInstalledProductCode);
                    hr = UserExperienceInterpretResult(pUserExperience, MB_OKCANCEL, nResult);
                    ExitOnRootFailure(hr, "UX aborted detect compatible MSI package.");

                    hr = StrAllocString(&pPackage->Msi.sczInstalledProductCode, sczInstalledProductCode, 0);
                    ExitOnFailure(hr, "Failed to copy the installed ProductCode to the package.");

                    pPackage->Msi.qwInstalledVersion = qwVersion;
                    pPackage->Msi.fCompatibleInstalled = TRUE;
                }
            }
        }

        pPackage->currentState = BOOTSTRAPPER_PACKAGE_STATE_ABSENT;
        hr = S_OK;
    }
    else
    {
        ExitOnFailure1(hr, "Failed to get product information for ProductCode: %ls", pPackage->Msi.sczProductCode);
    }

    // detect related packages by upgrade code
    for (DWORD i = 0; i < pPackage->Msi.cRelatedMsis; ++i)
    {
        BURN_RELATED_MSI* pRelatedMsi = &pPackage->Msi.rgRelatedMsis[i];

        for (DWORD iProduct = 0; ; ++iProduct)
        {
            // get product
            hr = WiuEnumRelatedProducts(pRelatedMsi->sczUpgradeCode, iProduct, wzProductCode);
            if (E_NOMOREITEMS == hr)
            {
                hr = S_OK;
                break;
            }
            ExitOnFailure(hr, "Failed to enum related products.");

            // If we found ourselves, skip because saying that a package is related to itself is nonsensical.
            if (CSTR_EQUAL == ::CompareStringW(LOCALE_NEUTRAL, NORM_IGNORECASE, pPackage->Msi.sczProductCode, -1, wzProductCode, -1))
            {
                continue;
            }

            // get product version
            hr = WiuGetProductInfoEx(wzProductCode, NULL, MSIINSTALLCONTEXT_USERUNMANAGED, INSTALLPROPERTY_VERSIONSTRING, &sczInstalledVersion);
            if (HRESULT_FROM_WIN32(ERROR_UNKNOWN_PRODUCT) != hr && HRESULT_FROM_WIN32(ERROR_UNKNOWN_PROPERTY) != hr)
            {
                ExitOnFailure1(hr, "Failed to get version for product in user unmanaged context: %ls", wzProductCode);
                fPerMachine = FALSE;
            }
            else
            {
                hr = WiuGetProductInfoEx(wzProductCode, NULL, MSIINSTALLCONTEXT_MACHINE, INSTALLPROPERTY_VERSIONSTRING, &sczInstalledVersion);
                if (HRESULT_FROM_WIN32(ERROR_UNKNOWN_PRODUCT) != hr && HRESULT_FROM_WIN32(ERROR_UNKNOWN_PROPERTY) != hr)
                {
                    ExitOnFailure1(hr, "Failed to get version for product in machine context: %ls", wzProductCode);
                    fPerMachine = TRUE;
                }
                else
                {
                    hr = S_OK;
                    continue;
                }
            }

            hr = FileVersionFromStringEx(sczInstalledVersion, 0, &qwVersion);
            ExitOnFailure2(hr, "Failed to convert version: %ls to DWORD64 for ProductCode: %ls", sczInstalledVersion, wzProductCode);

            // compare versions
            if (pRelatedMsi->fMinProvided && (pRelatedMsi->fMinInclusive ? (qwVersion < pRelatedMsi->qwMinVersion) : (qwVersion <= pRelatedMsi->qwMinVersion)))
            {
                continue;
            }

            if (pRelatedMsi->fMaxProvided && (pRelatedMsi->fMaxInclusive ? (qwVersion > pRelatedMsi->qwMaxVersion) : (qwVersion >= pRelatedMsi->qwMaxVersion)))
            {
                continue;
            }

            // Filter by language if necessary.
            uLcid = 0; // always reset the found language.
            if (pRelatedMsi->cLanguages)
            {
                // If there is a language to get, convert it into an LCID.
                hr = WiuGetProductInfoEx(wzProductCode, NULL, fPerMachine ? MSIINSTALLCONTEXT_MACHINE : MSIINSTALLCONTEXT_USERUNMANAGED, INSTALLPROPERTY_LANGUAGE, &sczInstalledLanguage);
                if (SUCCEEDED(hr))
                {
                    hr = StrStringToUInt32(sczInstalledLanguage, 0, &uLcid);
                }

                // Ignore related product where we can't read the language.
                if (FAILED(hr))
                {
                    LogErrorId(hr, MSG_FAILED_READ_RELATED_PACKAGE_LANGUAGE, wzProductCode, sczInstalledLanguage, NULL);

                    hr = S_OK;
                    continue;
                }

                BOOL fMatchedLcid = FALSE;
                for (DWORD iLanguage = 0; iLanguage < pRelatedMsi->cLanguages; ++iLanguage)
                {
                    if (uLcid == pRelatedMsi->rgdwLanguages[iLanguage])
                    {
                        fMatchedLcid = TRUE;
                        break;
                    }
                }

                // Skip the product if the language did not meet the inclusive/exclusive criteria.
                if ((pRelatedMsi->fLangInclusive && !fMatchedLcid) || (!pRelatedMsi->fLangInclusive && fMatchedLcid))
                {
                    continue;
                }
            }

            // If this is a detect-only related package and we're not installed yet, then we'll assume a downgrade
            // would take place since that is the overwhelmingly common use of detect-only related packages. If
            // not detect-only then it's easy; we're clearly doing a major upgrade.
            if (pRelatedMsi->fOnlyDetect)
            {
                // If we've already detected a major upgrade that trumps any guesses that the detect is a downgrade
                // or even something else.
                if (BOOTSTRAPPER_RELATED_OPERATION_MAJOR_UPGRADE == operation)
                {
                    relatedMsiOperation = BOOTSTRAPPER_RELATED_OPERATION_NONE;
                }
                else if (BOOTSTRAPPER_PACKAGE_STATE_ABSENT == pPackage->currentState)
                {
                    relatedMsiOperation = BOOTSTRAPPER_RELATED_OPERATION_DOWNGRADE;
                    operation = BOOTSTRAPPER_RELATED_OPERATION_DOWNGRADE;
                    pPackage->currentState = BOOTSTRAPPER_PACKAGE_STATE_OBSOLETE;
                }
                else // we're already on the machine so the detect-only *must* be for detection purposes only.
                {
                    relatedMsiOperation = BOOTSTRAPPER_RELATED_OPERATION_NONE;
                }
            }
            else
            {
                relatedMsiOperation = BOOTSTRAPPER_RELATED_OPERATION_MAJOR_UPGRADE;
                operation = BOOTSTRAPPER_RELATED_OPERATION_MAJOR_UPGRADE;
            }

            LogId(REPORT_STANDARD, MSG_DETECTED_RELATED_PACKAGE, wzProductCode, LoggingPerMachineToString(fPerMachine), LoggingVersionToString(qwVersion), uLcid, LoggingRelatedOperationToString(relatedMsiOperation));

            // pass to UX
            nResult = pUserExperience->pUserExperience->OnDetectRelatedMsiPackage(pPackage->sczId, wzProductCode, fPerMachine, qwVersion, relatedMsiOperation);
            hr = UserExperienceInterpretResult(pUserExperience, MB_OKCANCEL, nResult);
            ExitOnRootFailure(hr, "UX aborted detect related MSI package.");
        }
    }

    // detect features
    if (pPackage->Msi.cFeatures)
    {
        for (DWORD i = 0; i < pPackage->Msi.cFeatures; ++i)
        {
            BURN_MSIFEATURE* pFeature = &pPackage->Msi.rgFeatures[i];

            // Try to detect features state if the product is present on the machine.
            if (BOOTSTRAPPER_PACKAGE_STATE_PRESENT <= pPackage->currentState)
            {
                hr = WiuQueryFeatureState(pPackage->Msi.sczProductCode, pFeature->sczId, &installState);
                ExitOnFailure(hr, "Failed to query feature state.");

                if (INSTALLSTATE_UNKNOWN == installState) // in case of an upgrade a feature could be removed.
                {
                    installState = INSTALLSTATE_ABSENT;
                }
            }
            else // MSI not installed then the features can't be either.
            {
                installState = INSTALLSTATE_ABSENT;
            }

            // set current state
            switch (installState)
            {
            case INSTALLSTATE_ABSENT:
                pFeature->currentState = BOOTSTRAPPER_FEATURE_STATE_ABSENT;
                break;
            case INSTALLSTATE_ADVERTISED:
                pFeature->currentState = BOOTSTRAPPER_FEATURE_STATE_ADVERTISED;
                break;
            case INSTALLSTATE_LOCAL:
                pFeature->currentState = BOOTSTRAPPER_FEATURE_STATE_LOCAL;
                break;
            case INSTALLSTATE_SOURCE:
                pFeature->currentState = BOOTSTRAPPER_FEATURE_STATE_SOURCE;
                break;
            default:
                hr = E_UNEXPECTED;
                ExitOnRootFailure(hr, "Invalid state value.");
            }

            // pass to UX
            nResult = pUserExperience->pUserExperience->OnDetectMsiFeature(pPackage->sczId, pFeature->sczId, pFeature->currentState);
            hr = UserExperienceInterpretResult(pUserExperience, MB_OKCANCEL, nResult);
            ExitOnRootFailure(hr, "UX aborted detect.");
        }
    }

LExit:
    ReleaseStr(sczInstalledProviderKey);
    ReleaseStr(sczInstalledProductCode);
    ReleaseStr(sczInstalledLanguage);
    ReleaseStr(sczInstalledVersion);

    return hr;
}

//
// PlanCalculate - calculates the execute and rollback state for the requested package state.
//
extern "C" HRESULT MsiEnginePlanCalculatePackage(
    __in BURN_PACKAGE* pPackage,
    __in BURN_VARIABLES* pVariables,
    __in BURN_USER_EXPERIENCE* pUserExperience
    )
{
    Trace1(REPORT_STANDARD, "Planning MSI package 0x%p", pPackage);

    HRESULT hr = S_OK;
    DWORD64 qwVersion = pPackage->Msi.qwVersion;
    DWORD64 qwInstalledVersion = pPackage->Msi.qwInstalledVersion;
    BOOTSTRAPPER_ACTION_STATE execute = BOOTSTRAPPER_ACTION_STATE_NONE;
    BOOTSTRAPPER_ACTION_STATE rollback = BOOTSTRAPPER_ACTION_STATE_NONE;
    BOOL fFeatureActionDelta = FALSE;
    BOOL fRollbackFeatureActionDelta = FALSE;
    int nResult = 0;

    if (pPackage->Msi.cFeatures)
    {
        // If the package is present and we're repairing it.
        BOOL fRepairingPackage = (BOOTSTRAPPER_PACKAGE_STATE_CACHED < pPackage->currentState && BOOTSTRAPPER_REQUEST_STATE_REPAIR == pPackage->requested);

        LogId(REPORT_STANDARD, MSG_PLAN_MSI_FEATURES, pPackage->Msi.cFeatures, pPackage->sczId);

        // plan features
        for (DWORD i = 0; i < pPackage->Msi.cFeatures; ++i)
        {
            BURN_MSIFEATURE* pFeature = &pPackage->Msi.rgFeatures[i];
            BOOTSTRAPPER_FEATURE_STATE defaultFeatureRequestedState = BOOTSTRAPPER_FEATURE_STATE_UNKNOWN;
            BOOTSTRAPPER_FEATURE_STATE featureRequestedState = BOOTSTRAPPER_FEATURE_STATE_UNKNOWN;
            BOOTSTRAPPER_FEATURE_STATE featureExpectedState = BOOTSTRAPPER_FEATURE_STATE_UNKNOWN;

            // evaluate feature conditions
            hr = EvaluateActionStateConditions(pVariables, pFeature->sczAddLocalCondition, pFeature->sczAddSourceCondition, pFeature->sczAdvertiseCondition, &defaultFeatureRequestedState);
            ExitOnFailure(hr, "Failed to evaluate requested state conditions.");

            hr = EvaluateActionStateConditions(pVariables, pFeature->sczRollbackAddLocalCondition, pFeature->sczRollbackAddSourceCondition, pFeature->sczRollbackAdvertiseCondition, &featureExpectedState);
            ExitOnFailure(hr, "Failed to evaluate expected state conditions.");

            // Remember the default feature requested state so the engine doesn't get blamed for planning the wrong thing if the UX changes it.
            featureRequestedState = defaultFeatureRequestedState;

            // send MSI feature plan message to UX
            nResult = pUserExperience->pUserExperience->OnPlanMsiFeature(pPackage->sczId, pFeature->sczId, &featureRequestedState);
            hr = UserExperienceInterpretResult(pUserExperience, MB_OKCANCEL, nResult);
            ExitOnRootFailure(hr, "UX aborted plan MSI feature.");

            // calculate feature actions
            hr = CalculateFeatureAction(pFeature->currentState, featureRequestedState, fRepairingPackage, &pFeature->execute, &fFeatureActionDelta);
            ExitOnFailure(hr, "Failed to calculate execute feature state.");

            hr = CalculateFeatureAction(featureRequestedState, BOOTSTRAPPER_FEATURE_ACTION_NONE == pFeature->execute ? featureExpectedState : pFeature->currentState, FALSE, &pFeature->rollback, &fRollbackFeatureActionDelta);
            ExitOnFailure(hr, "Failed to calculate rollback feature state.");

            LogId(REPORT_STANDARD, MSG_PLANNED_MSI_FEATURE, pFeature->sczId, LoggingMsiFeatureStateToString(pFeature->currentState), LoggingMsiFeatureStateToString(defaultFeatureRequestedState), LoggingMsiFeatureStateToString(featureRequestedState), LoggingMsiFeatureActionToString(pFeature->execute), LoggingMsiFeatureActionToString(pFeature->rollback));
        }
    }

    // execute action
    switch (pPackage->currentState)
    {
    case BOOTSTRAPPER_PACKAGE_STATE_PRESENT: __fallthrough;
    case BOOTSTRAPPER_PACKAGE_STATE_SUPERSEDED:
        if (BOOTSTRAPPER_REQUEST_STATE_PRESENT == pPackage->requested || BOOTSTRAPPER_REQUEST_STATE_REPAIR == pPackage->requested)
        {
            // Take a look at the version and determine if this is a potential
            // minor upgrade (same ProductCode newer ProductVersion), otherwise,
            // there is a newer version so no work necessary.
            if (qwVersion > qwInstalledVersion)
            {
                execute = BOOTSTRAPPER_ACTION_STATE_MINOR_UPGRADE;
            }
            else if (BOOTSTRAPPER_REQUEST_STATE_REPAIR == pPackage->requested)
            {
                execute = BOOTSTRAPPER_ACTION_STATE_REPAIR;
            }
            else
            {
                execute = fFeatureActionDelta ? BOOTSTRAPPER_ACTION_STATE_MODIFY : BOOTSTRAPPER_ACTION_STATE_NONE;
            }
        }
        else if ((BOOTSTRAPPER_REQUEST_STATE_ABSENT == pPackage->requested || BOOTSTRAPPER_REQUEST_STATE_CACHE == pPackage->requested) &&
                 pPackage->fUninstallable) // removing a package that can be removed.
        {
            execute = BOOTSTRAPPER_ACTION_STATE_UNINSTALL;
        }
        else if (BOOTSTRAPPER_REQUEST_STATE_FORCE_ABSENT == pPackage->requested)
        {
            execute = BOOTSTRAPPER_ACTION_STATE_UNINSTALL;
        }
        else
        {
            execute = BOOTSTRAPPER_ACTION_STATE_NONE;
        }
        break;

    case BOOTSTRAPPER_PACKAGE_STATE_OBSOLETE: __fallthrough;
    case BOOTSTRAPPER_PACKAGE_STATE_ABSENT: __fallthrough;
    case BOOTSTRAPPER_PACKAGE_STATE_CACHED:
        if (BOOTSTRAPPER_REQUEST_STATE_PRESENT == pPackage->requested || BOOTSTRAPPER_REQUEST_STATE_REPAIR == pPackage->requested)
        {
            execute = BOOTSTRAPPER_ACTION_STATE_INSTALL;
        }
        else
        {
            execute = BOOTSTRAPPER_ACTION_STATE_NONE;
        }
        break;

    default:
        hr = E_INVALIDARG;
        ExitOnRootFailure1(hr, "Invalid package current state result encountered during plan: %d", pPackage->currentState);
    }

    // Calculate the rollback action if there is an execute action.
    if (BOOTSTRAPPER_ACTION_STATE_NONE != execute)
    {
        switch (BOOTSTRAPPER_PACKAGE_STATE_UNKNOWN != pPackage->expected ? pPackage->expected : pPackage->currentState)
        {
        case BOOTSTRAPPER_PACKAGE_STATE_PRESENT: __fallthrough;
        case BOOTSTRAPPER_PACKAGE_STATE_SUPERSEDED:
            switch (pPackage->requested)
            {
            case BOOTSTRAPPER_REQUEST_STATE_PRESENT:
                rollback = fRollbackFeatureActionDelta ? BOOTSTRAPPER_ACTION_STATE_MODIFY : BOOTSTRAPPER_ACTION_STATE_NONE;
                break;
            case BOOTSTRAPPER_REQUEST_STATE_REPAIR:
                rollback = BOOTSTRAPPER_ACTION_STATE_NONE;
                break;
            case BOOTSTRAPPER_REQUEST_STATE_FORCE_ABSENT: __fallthrough;
            case BOOTSTRAPPER_REQUEST_STATE_ABSENT:
                rollback = BOOTSTRAPPER_ACTION_STATE_INSTALL;
                break;
            default:
                rollback = BOOTSTRAPPER_ACTION_STATE_NONE;
                break;
            }
            break;

        case BOOTSTRAPPER_PACKAGE_STATE_OBSOLETE: __fallthrough;
        case BOOTSTRAPPER_PACKAGE_STATE_ABSENT: __fallthrough;
        case BOOTSTRAPPER_PACKAGE_STATE_CACHED:
            // If we requested to put the package on the machine then remove the package during rollback
            // if the package is uninstallable.
            if ((BOOTSTRAPPER_REQUEST_STATE_PRESENT == pPackage->requested || BOOTSTRAPPER_REQUEST_STATE_REPAIR == pPackage->requested) &&
                pPackage->fUninstallable)
            {
                rollback = BOOTSTRAPPER_ACTION_STATE_UNINSTALL;
            }
            else
            {
                rollback = BOOTSTRAPPER_ACTION_STATE_NONE;
            }
            break;

        default:
            hr = E_INVALIDARG;
            ExitOnRootFailure(hr, "Invalid package detection result encountered.");
        }
    }

    // return values
    pPackage->execute = execute;
    pPackage->rollback = rollback;

LExit:
    return hr;
}

//
// PlanAdd - adds the calculated execute and rollback actions for the package.
//
extern "C" HRESULT MsiEnginePlanAddPackage(
    __in BOOTSTRAPPER_DISPLAY display,
    __in BURN_PACKAGE* pPackage,
    __in BURN_PLAN* pPlan,
    __in BURN_LOGGING* pLog,
    __in BURN_VARIABLES* pVariables,
    __in_opt HANDLE hCacheEvent,
    __in BOOL fPlanPackageCacheRollback
    )
{
    HRESULT hr = S_OK;
    BURN_EXECUTE_ACTION* pAction = NULL;
    BOOTSTRAPPER_FEATURE_ACTION* rgFeatureActions = NULL;
    BOOTSTRAPPER_FEATURE_ACTION* rgRollbackFeatureActions = NULL;

    if (pPackage->Msi.cFeatures)
    {
        // Allocate and populate array for feature actions.
        rgFeatureActions = (BOOTSTRAPPER_FEATURE_ACTION*)MemAlloc(sizeof(BOOTSTRAPPER_FEATURE_ACTION) * pPackage->Msi.cFeatures, TRUE);
        ExitOnNull(rgFeatureActions, hr, E_OUTOFMEMORY, "Failed to allocate memory for feature actions.");

        rgRollbackFeatureActions = (BOOTSTRAPPER_FEATURE_ACTION*)MemAlloc(sizeof(BOOTSTRAPPER_FEATURE_ACTION) * pPackage->Msi.cFeatures, TRUE);
        ExitOnNull(rgRollbackFeatureActions, hr, E_OUTOFMEMORY, "Failed to allocate memory for rollback feature actions.");

        for (DWORD i = 0; i < pPackage->Msi.cFeatures; ++i)
        {
            BURN_MSIFEATURE* pFeature = &pPackage->Msi.rgFeatures[i];

            // calculate feature actions
            rgFeatureActions[i] = pFeature->execute;
            rgRollbackFeatureActions[i] = pFeature->rollback;
        }
    }

    // add wait for cache
    if (hCacheEvent)
    {
        hr = PlanExecuteCacheSyncAndRollback(pPlan, pPackage, hCacheEvent, fPlanPackageCacheRollback);
        ExitOnFailure(hr, "Failed to plan package cache syncpoint");
    }

    hr = DependencyPlanPackage(NULL, pPackage, pPlan);
    ExitOnFailure(hr, "Failed to plan package dependency actions.");

    // add rollback action
    if (BOOTSTRAPPER_ACTION_STATE_NONE != pPackage->rollback)
    {
        hr = PlanAppendRollbackAction(pPlan, &pAction);
        ExitOnFailure(hr, "Failed to append rollback action.");

        pAction->type = BURN_EXECUTE_ACTION_TYPE_MSI_PACKAGE;
        pAction->msiPackage.pPackage = pPackage;
        pAction->msiPackage.action = pPackage->rollback;
        pAction->msiPackage.uiLevel = MsiEngineCalculateInstallUiLevel(pPackage->Msi.fDisplayInternalUI, display, pAction->msiPackage.action);
        pAction->msiPackage.rgFeatures = rgRollbackFeatureActions;
        rgRollbackFeatureActions = NULL;

        LoggingSetPackageVariable(pPackage, NULL, TRUE, pLog, pVariables, &pAction->msiPackage.sczLogPath); // ignore errors.
        pAction->msiPackage.dwLoggingAttributes = pLog->dwAttributes;

        // Plan a checkpoint between rollback and execute so that we always attempt
        // rollback in the case that the MSI was not able to rollback itself (e.g.
        // user pushes cancel after InstallFinalize).
        hr = PlanExecuteCheckpoint(pPlan);
        ExitOnFailure(hr, "Failed to append execute checkpoint.");
    }

    // add execute action
    if (BOOTSTRAPPER_ACTION_STATE_NONE != pPackage->execute)
    {
        hr = PlanAppendExecuteAction(pPlan, &pAction);
        ExitOnFailure(hr, "Failed to append execute action.");

        pAction->type = BURN_EXECUTE_ACTION_TYPE_MSI_PACKAGE;
        pAction->msiPackage.pPackage = pPackage;
        pAction->msiPackage.action = pPackage->execute;
        pAction->msiPackage.uiLevel = MsiEngineCalculateInstallUiLevel(pPackage->Msi.fDisplayInternalUI, display, pAction->msiPackage.action);
        pAction->msiPackage.rgFeatures = rgFeatureActions;
        rgFeatureActions = NULL;

        LoggingSetPackageVariable(pPackage, NULL, FALSE, pLog, pVariables, &pAction->msiPackage.sczLogPath); // ignore errors.
        pAction->msiPackage.dwLoggingAttributes = pLog->dwAttributes;
    }

    // Update any slipstream patches' state.
    for (DWORD i = 0; i < pPackage->Msi.cSlipstreamMspPackages; ++i)
    {
        BURN_PACKAGE* pMspPackage = pPackage->Msi.rgpSlipstreamMspPackages[i];
        AssertSz(BURN_PACKAGE_TYPE_MSP == pMspPackage->type, "Only MSP packages can be slipstream patches.");

        MspEngineSlipstreamUpdateState(pMspPackage, pPackage->execute, pPackage->rollback);
    }

LExit:
    ReleaseMem(rgFeatureActions);
    ReleaseMem(rgRollbackFeatureActions);

    return hr;
}

extern "C" HRESULT MsiEngineAddCompatiblePackage(
    __in BURN_PACKAGES* pPackages,
    __in const BURN_PACKAGE* pPackage,
    __out_opt BURN_PACKAGE** ppCompatiblePackage
    )
{
    Assert(BURN_PACKAGE_TYPE_MSI == pPackage->type);

    HRESULT hr = S_OK;
    BURN_PACKAGE* pCompatiblePackage = NULL;
    LPWSTR sczInstalledVersion = NULL;

    // Allocate enough memory all at once so pointers to packages within
    // aren't invalidated if we otherwise reallocated.
    hr = PackageEnsureCompatiblePackagesArray(pPackages);
    ExitOnFailure(hr, "Failed to allocate memory for compatible MSI package.");

    pCompatiblePackage = pPackages->rgCompatiblePackages + pPackages->cCompatiblePackages;
    ++pPackages->cCompatiblePackages;

    pCompatiblePackage->type = BURN_PACKAGE_TYPE_MSI;

    // Read in the compatible ProductCode if not already available.
    if (pPackage->Msi.sczInstalledProductCode)
    {
        hr = StrAllocString(&pCompatiblePackage->Msi.sczProductCode, pPackage->Msi.sczInstalledProductCode, 0);
        ExitOnFailure(hr, "Failed to copy installed ProductCode to compatible package.");
    }
    else
    {
        hr = DependencyDetectProviderKeyPackageId(pPackage, NULL, &pCompatiblePackage->Msi.sczProductCode);
        ExitOnFailure(hr, "Failed to detect compatible package from provider key.");
    }

    // Read in the compatible ProductVersion if not already available.
    if (pPackage->Msi.qwInstalledVersion)
    {
        pCompatiblePackage->Msi.qwVersion = pPackage->Msi.qwInstalledVersion;

        hr = FileVersionToStringEx(pCompatiblePackage->Msi.qwVersion, &sczInstalledVersion);
        ExitOnFailure(hr, "Failed to format version number string.");
    }
    else
    {
        hr = WiuGetProductInfoEx(pCompatiblePackage->Msi.sczProductCode, NULL, pPackage->fPerMachine ? MSIINSTALLCONTEXT_MACHINE : MSIINSTALLCONTEXT_USERUNMANAGED, INSTALLPROPERTY_VERSIONSTRING, &sczInstalledVersion);
        ExitOnFailure(hr, "Failed to read version from compatible package.");

        hr = FileVersionFromStringEx(sczInstalledVersion, 0, &pCompatiblePackage->Msi.qwVersion);
        ExitOnFailure2(hr, "Failed to convert version: %ls to DWORD64 for ProductCode: %ls", sczInstalledVersion, pCompatiblePackage->Msi.sczProductCode);
    }

    // For now, copy enough information to support uninstalling the newer, compatible package.
    hr = StrAllocString(&pCompatiblePackage->sczId, pCompatiblePackage->Msi.sczProductCode, 0);
    ExitOnFailure(hr, "Failed to copy installed ProductCode as compatible package ID.");

    pCompatiblePackage->fPerMachine = pPackage->fPerMachine;
    pCompatiblePackage->fUninstallable = pPackage->fUninstallable;
<<<<<<< HEAD
    pCompatiblePackage->fCache = pPackage->fCache;
=======
    pCompatiblePackage->cacheType = pPackage->cacheType;
>>>>>>> d1122d0a

    // Removing compatible packages is best effort.
    pCompatiblePackage->fVital = FALSE;

    // Format a suitable log path variable from the original package.
    hr = StrAllocFormatted(&pCompatiblePackage->sczLogPathVariable, L"%ls_Compatible", pPackage->sczLogPathVariable);
    ExitOnFailure(hr, "Failed to format log path variable for compatible package.");

    // Use the default cache ID generation from the binder.
    hr = StrAllocFormatted(&pCompatiblePackage->sczCacheId, L"%lsv%ls", pCompatiblePackage->sczId, sczInstalledVersion);
    ExitOnFailure(hr, "Failed to format cache ID for compatible package.");

    pCompatiblePackage->currentState = BOOTSTRAPPER_PACKAGE_STATE_PRESENT;
    pCompatiblePackage->cache = BURN_CACHE_STATE_PARTIAL; // Cannot know if it's complete or not.

    // Copy all the providers to ensure no dependents.
    if (pPackage->cDependencyProviders)
    {
        pCompatiblePackage->rgDependencyProviders = (BURN_DEPENDENCY_PROVIDER*)MemAlloc(sizeof(BURN_DEPENDENCY_PROVIDER) * pPackage->cDependencyProviders, TRUE);
        ExitOnNull(pCompatiblePackage->rgDependencyProviders, hr, E_OUTOFMEMORY, "Failed to allocate for compatible package providers.");

        for (DWORD i = 0; i < pPackage->cDependencyProviders; ++i)
        {
            BURN_DEPENDENCY_PROVIDER* pProvider = pPackage->rgDependencyProviders + i;
            BURN_DEPENDENCY_PROVIDER* pCompatibleProvider = pCompatiblePackage->rgDependencyProviders + i;

            // Only need to copy the key for uninstall.
            hr = StrAllocString(&pCompatibleProvider->sczKey, pProvider->sczKey, 0);
            ExitOnFailure(hr, "Failed to copy the compatible provider key.");

            // Assume the package version is the same as the provider version.
            hr = StrAllocString(&pCompatibleProvider->sczVersion, sczInstalledVersion, 0);
            ExitOnFailure(hr, "Failed to copy the compatible provider version.");

            // Assume provider keys are similarly authored for this package.
            pCompatibleProvider->fImported = pProvider->fImported;
        }

        pCompatiblePackage->cDependencyProviders = pPackage->cDependencyProviders;
    }

    pCompatiblePackage->type = BURN_PACKAGE_TYPE_MSI;
    pCompatiblePackage->Msi.fDisplayInternalUI = pPackage->Msi.fDisplayInternalUI;

    if (ppCompatiblePackage)
    {
        *ppCompatiblePackage = pCompatiblePackage;
    }

LExit:
    ReleaseStr(sczInstalledVersion);

    return hr;
}

extern "C" HRESULT MsiEngineExecutePackage(
    __in_opt HWND hwndParent,
    __in BURN_EXECUTE_ACTION* pExecuteAction,
    __in BURN_VARIABLES* pVariables,
    __in BOOL fRollback,
    __in PFN_MSIEXECUTEMESSAGEHANDLER pfnMessageHandler,
    __in LPVOID pvContext,
    __out BOOTSTRAPPER_APPLY_RESTART* pRestart
    )
{
    HRESULT hr = S_OK;
    WIU_MSI_EXECUTE_CONTEXT context = { };
    WIU_RESTART restart = WIU_RESTART_NONE;

    LPWSTR sczInstalledVersion = NULL;
    LPWSTR sczCachedDirectory = NULL;
    LPWSTR sczMsiPath = NULL;
    LPWSTR sczProperties = NULL;
    LPWSTR sczObfuscatedProperties = NULL;

    // During rollback, if the package is already in the rollback state we expect don't
    // touch it again.
    if (fRollback)
    {
        if (BOOTSTRAPPER_ACTION_STATE_UNINSTALL == pExecuteAction->msiPackage.action)
        {
            hr = WiuGetProductInfoEx(pExecuteAction->msiPackage.pPackage->Msi.sczProductCode, NULL, pExecuteAction->msiPackage.pPackage->fPerMachine ? MSIINSTALLCONTEXT_MACHINE : MSIINSTALLCONTEXT_USERUNMANAGED, INSTALLPROPERTY_VERSIONSTRING, &sczInstalledVersion);
            if (FAILED(hr))  // package not present.
            {
                LogId(REPORT_STANDARD, MSG_ROLLBACK_PACKAGE_SKIPPED, pExecuteAction->msiPackage.pPackage->sczId, LoggingActionStateToString(pExecuteAction->msiPackage.action), LoggingPackageStateToString(BOOTSTRAPPER_PACKAGE_STATE_ABSENT));

                hr = S_OK;
                ExitFunction();
            }
        }
        else if (BOOTSTRAPPER_ACTION_STATE_INSTALL == pExecuteAction->msiPackage.action)
        {
            hr = WiuGetProductInfoEx(pExecuteAction->msiPackage.pPackage->Msi.sczProductCode, NULL, pExecuteAction->msiPackage.pPackage->fPerMachine ? MSIINSTALLCONTEXT_MACHINE : MSIINSTALLCONTEXT_USERUNMANAGED, INSTALLPROPERTY_VERSIONSTRING, &sczInstalledVersion);
            if (SUCCEEDED(hr))  // package present.
            {
                LogId(REPORT_STANDARD, MSG_ROLLBACK_PACKAGE_SKIPPED, pExecuteAction->msiPackage.pPackage->sczId, LoggingActionStateToString(pExecuteAction->msiPackage.action), LoggingPackageStateToString(BOOTSTRAPPER_PACKAGE_STATE_PRESENT));

                hr = S_OK;
                ExitFunction();
            }

            hr = S_OK;
        }
    }

    // Default to "verbose" logging and set extra debug mode only if explicitly required.
    DWORD dwLogMode = WIU_LOG_DEFAULT | INSTALLLOGMODE_VERBOSE;

    if (pExecuteAction->msiPackage.dwLoggingAttributes & BURN_LOGGING_ATTRIBUTE_EXTRADEBUG)
    {
        dwLogMode |= INSTALLLOGMODE_EXTRADEBUG;
    }

    if (BOOTSTRAPPER_ACTION_STATE_UNINSTALL != pExecuteAction->msiPackage.action)
    {
        // get cached MSI path
        hr = CacheGetCompletedPath(pExecuteAction->msiPackage.pPackage->fPerMachine, pExecuteAction->msiPackage.pPackage->sczCacheId, &sczCachedDirectory);
        ExitOnFailure1(hr, "Failed to get cached path for package: %ls", pExecuteAction->msiPackage.pPackage->sczId);

        hr = PathConcat(sczCachedDirectory, pExecuteAction->msiPackage.pPackage->rgPayloads[0].pPayload->sczFilePath, &sczMsiPath);
        ExitOnFailure(hr, "Failed to build MSI path.");
    }

    // Wire up the external UI handler and logging.
    hr = WiuInitializeExternalUI(pfnMessageHandler, pExecuteAction->msiPackage.uiLevel, hwndParent, pvContext, fRollback, &context);
    ExitOnFailure(hr, "Failed to initialize external UI handler.");

    if (pExecuteAction->msiPackage.sczLogPath && *pExecuteAction->msiPackage.sczLogPath)
    {
        hr = WiuEnableLog(dwLogMode, pExecuteAction->msiPackage.sczLogPath, 0);
        ExitOnFailure2(hr, "Failed to enable logging for package: %ls to: %ls", pExecuteAction->msiPackage.pPackage->sczId, pExecuteAction->msiPackage.sczLogPath);
    }

    // set up properties
    hr = MsiEngineConcatProperties(pExecuteAction->msiPackage.pPackage->Msi.rgProperties, pExecuteAction->msiPackage.pPackage->Msi.cProperties, pVariables, fRollback, &sczProperties, FALSE);
    ExitOnFailure(hr, "Failed to add properties to argument string.");

    hr = MsiEngineConcatProperties(pExecuteAction->msiPackage.pPackage->Msi.rgProperties, pExecuteAction->msiPackage.pPackage->Msi.cProperties, pVariables, fRollback, &sczObfuscatedProperties, TRUE);
    ExitOnFailure(hr, "Failed to add obfuscated properties to argument string.");

    // add feature action properties
    hr = ConcatFeatureActionProperties(pExecuteAction->msiPackage.pPackage, pExecuteAction->msiPackage.rgFeatures, &sczProperties);
    ExitOnFailure(hr, "Failed to add feature action properties to argument string.");
    
    hr = ConcatFeatureActionProperties(pExecuteAction->msiPackage.pPackage, pExecuteAction->msiPackage.rgFeatures, &sczObfuscatedProperties);
    ExitOnFailure(hr, "Failed to add feature action properties to obfuscated argument string.");

    // add slipstream patch properties
    hr = ConcatPatchProperty(pExecuteAction->msiPackage.pPackage, pExecuteAction->msiPackage.rgSlipstreamPatches, &sczProperties);
    ExitOnFailure(hr, "Failed to add patch properties to argument string.");

    hr = ConcatPatchProperty(pExecuteAction->msiPackage.pPackage, pExecuteAction->msiPackage.rgSlipstreamPatches, &sczObfuscatedProperties);
    ExitOnFailure(hr, "Failed to add patch properties to obfuscated argument string.");

    LogId(REPORT_STANDARD, MSG_APPLYING_PACKAGE, LoggingRollbackOrExecute(fRollback), pExecuteAction->msiPackage.pPackage->sczId, LoggingActionStateToString(pExecuteAction->msiPackage.action), sczMsiPath, sczObfuscatedProperties ? sczObfuscatedProperties : L"");

    //
    // Do the actual action.
    //
    switch (pExecuteAction->msiPackage.action)
    {
    case BOOTSTRAPPER_ACTION_STATE_ADMIN_INSTALL:
        hr = StrAllocConcat(&sczProperties, L" ACTION=ADMIN", 0);
        ExitOnFailure(hr, "Failed to add ADMIN property on admin install.");
         __fallthrough;

    case BOOTSTRAPPER_ACTION_STATE_MAJOR_UPGRADE: __fallthrough;
    case BOOTSTRAPPER_ACTION_STATE_INSTALL:
        hr = StrAllocConcat(&sczProperties, L" REBOOT=ReallySuppress", 0);
        ExitOnFailure(hr, "Failed to add reboot suppression property on install.");

        hr = WiuInstallProduct(sczMsiPath, sczProperties, &restart);
        ExitOnFailure(hr, "Failed to install MSI package.");

        RegisterSourceDirectory(pExecuteAction->msiPackage.pPackage, sczMsiPath);
        break;

    case BOOTSTRAPPER_ACTION_STATE_MINOR_UPGRADE:
        // If feature selection is not enabled, then reinstall the existing features to ensure they get
        // updated.
        if (0 == pExecuteAction->msiPackage.pPackage->Msi.cFeatures)
        {
            hr = StrAllocConcat(&sczProperties, L" REINSTALL=ALL", 0);
            ExitOnFailure(hr, "Failed to add reinstall all property on minor upgrade.");
        }

        hr = StrAllocConcat(&sczProperties, L" REINSTALLMODE=\"vomus\" REBOOT=ReallySuppress", 0);
        ExitOnFailure(hr, "Failed to add reinstall mode and reboot suppression properties on minor upgrade.");

        hr = WiuInstallProduct(sczMsiPath, sczProperties, &restart);
        ExitOnFailure(hr, "Failed to perform minor upgrade of MSI package.");

        RegisterSourceDirectory(pExecuteAction->msiPackage.pPackage, sczMsiPath);
        break;

    case BOOTSTRAPPER_ACTION_STATE_MODIFY: __fallthrough;
    case BOOTSTRAPPER_ACTION_STATE_REPAIR:
        {
        LPCWSTR wzReinstallAll = (BOOTSTRAPPER_ACTION_STATE_MODIFY == pExecuteAction->msiPackage.action ||
                                  pExecuteAction->msiPackage.pPackage->Msi.cFeatures) ? L"" : L" REINSTALL=ALL";
        LPCWSTR wzReinstallMode = (BOOTSTRAPPER_ACTION_STATE_MODIFY == pExecuteAction->msiPackage.action) ? L"o" : L"e";

        hr = StrAllocFormatted(&sczProperties, L"%ls%ls REINSTALLMODE=\"cmus%ls\" REBOOT=ReallySuppress", sczProperties ? sczProperties : L"", wzReinstallAll, wzReinstallMode);
        ExitOnFailure(hr, "Failed to add reinstall mode and reboot suppression properties on repair.");
        }

        // Ignore all dependencies, since the Burn engine already performed the check.
        hr = StrAllocFormatted(&sczProperties, L"%ls %ls=ALL", sczProperties, DEPENDENCY_IGNOREDEPENDENCIES);
        ExitOnFailure(hr, "Failed to add the list of dependencies to ignore to the properties.");

        hr = WiuInstallProduct(sczMsiPath, sczProperties, &restart);
        ExitOnFailure(hr, "Failed to run maintanance mode for MSI package.");
        break;

    case BOOTSTRAPPER_ACTION_STATE_UNINSTALL:
        hr = StrAllocConcat(&sczProperties, L" REBOOT=ReallySuppress", 0);
        ExitOnFailure(hr, "Failed to add reboot suppression property on uninstall.");

        // Ignore all dependencies, since the Burn engine already performed the check.
        hr = StrAllocFormatted(&sczProperties, L"%ls %ls=ALL", sczProperties, DEPENDENCY_IGNOREDEPENDENCIES);
        ExitOnFailure(hr, "Failed to add the list of dependencies to ignore to the properties.");

        hr = WiuConfigureProductEx(pExecuteAction->msiPackage.pPackage->Msi.sczProductCode, INSTALLLEVEL_DEFAULT, INSTALLSTATE_ABSENT, sczProperties, &restart);
        if (HRESULT_FROM_WIN32(ERROR_UNKNOWN_PRODUCT) == hr)
        {
            LogId(REPORT_STANDARD, MSG_ATTEMPTED_UNINSTALL_ABSENT_PACKAGE, pExecuteAction->msiPackage.pPackage->sczId);
            hr = S_OK;
        }
        ExitOnFailure(hr, "Failed to uninstall MSI package.");
        break;
    }

LExit:
    WiuUninitializeExternalUI(&context);

    ReleaseStr(sczProperties);
    ReleaseStr(sczObfuscatedProperties);
    ReleaseStr(sczMsiPath);
    ReleaseStr(sczCachedDirectory);
    ReleaseStr(sczInstalledVersion);

    switch (restart)
    {
        case WIU_RESTART_NONE:
            *pRestart = BOOTSTRAPPER_APPLY_RESTART_NONE;
            break;

        case WIU_RESTART_REQUIRED:
            *pRestart = BOOTSTRAPPER_APPLY_RESTART_REQUIRED;
            break;

        case WIU_RESTART_INITIATED:
            *pRestart = BOOTSTRAPPER_APPLY_RESTART_INITIATED;
            break;
    }

    return hr;
}

extern "C" HRESULT MsiEngineConcatProperties(
    __in_ecount(cProperties) BURN_MSIPROPERTY* rgProperties,
    __in DWORD cProperties,
    __in BURN_VARIABLES* pVariables,
    __in BOOL fRollback,
    __deref_out_z LPWSTR* psczProperties,
    __in BOOL fObfuscateHiddenVariables
    )
{
    HRESULT hr = S_OK;
    LPWSTR sczValue = NULL;
    LPWSTR sczEscapedValue = NULL;
    LPWSTR sczProperty = NULL;

    for (DWORD i = 0; i < cProperties; ++i)
    {
        BURN_MSIPROPERTY* pProperty = &rgProperties[i];

        // format property value
        if (fObfuscateHiddenVariables)
        {
            hr = VariableFormatStringObfuscated(pVariables, (fRollback && pProperty->sczRollbackValue) ? pProperty->sczRollbackValue : pProperty->sczValue, &sczValue, NULL);
        }
        else
        {
            hr = VariableFormatString(pVariables, (fRollback && pProperty->sczRollbackValue) ? pProperty->sczRollbackValue : pProperty->sczValue, &sczValue, NULL);
        }
        ExitOnFailure(hr, "Failed to format property value.");

        // escape property value
        hr = EscapePropertyArgumentString(sczValue, &sczEscapedValue);
        ExitOnFailure(hr, "Failed to escape string.");

        // build part
        hr = StrAllocFormatted(&sczProperty, L" %s%=\"%s\"", pProperty->sczId, sczEscapedValue);
        ExitOnFailure(hr, "Failed to format property string part.");

        // append to property string
        hr = StrAllocConcat(psczProperties, sczProperty, 0);
        ExitOnFailure(hr, "Failed to append property string part.");
    }

LExit:
    ReleaseStr(sczValue);
    ReleaseStr(sczEscapedValue);
    ReleaseStr(sczProperty);
    return hr;
}

extern "C" INSTALLUILEVEL MsiEngineCalculateInstallUiLevel(
    __in BOOL fDisplayInternalUI,
    __in BOOTSTRAPPER_DISPLAY display,
    __in BOOTSTRAPPER_ACTION_STATE actionState
    )
{
    // Assume there will be no internal UI displayed.
    INSTALLUILEVEL uiLevel = static_cast<INSTALLUILEVEL>(INSTALLUILEVEL_NONE | INSTALLUILEVEL_SOURCERESONLY);

    // suppress internal UI during uninstall to mimic ARP and "msiexec /x" behavior
    if (fDisplayInternalUI && BOOTSTRAPPER_ACTION_STATE_UNINSTALL != actionState && BOOTSTRAPPER_ACTION_STATE_REPAIR != actionState)
    {
        switch (display)
        {
        case BOOTSTRAPPER_DISPLAY_FULL:
            uiLevel = INSTALLUILEVEL_FULL;
            break;

        case BOOTSTRAPPER_DISPLAY_PASSIVE:
            uiLevel = INSTALLUILEVEL_REDUCED;
            break;
        }
    }

    return uiLevel;
}


// internal helper functions

static HRESULT ParseRelatedMsiFromXml(
    __in IXMLDOMNode* pixnRelatedMsi,
    __in BURN_RELATED_MSI* pRelatedMsi
    )
{
    HRESULT hr = S_OK;
    IXMLDOMNodeList* pixnNodes = NULL;
    IXMLDOMNode* pixnNode = NULL;
    DWORD cNodes = 0;
    LPWSTR scz = NULL;

    // @Id
    hr = XmlGetAttributeEx(pixnRelatedMsi, L"Id", &pRelatedMsi->sczUpgradeCode);
    ExitOnFailure(hr, "Failed to get @Id.");

    // @MinVersion
    hr = XmlGetAttributeEx(pixnRelatedMsi, L"MinVersion", &scz);
    if (E_NOTFOUND != hr)
    {
        ExitOnFailure(hr, "Failed to get @MinVersion.");

        hr = FileVersionFromStringEx(scz, 0, &pRelatedMsi->qwMinVersion);
        ExitOnFailure1(hr, "Failed to parse @MinVersion: %ls", scz);

        // flag that we have a min version
        pRelatedMsi->fMinProvided = TRUE;

        // @MinInclusive
        hr = XmlGetYesNoAttribute(pixnRelatedMsi, L"MinInclusive", &pRelatedMsi->fMinInclusive);
        ExitOnFailure(hr, "Failed to get @MinInclusive.");
    }

    // @MaxVersion
    hr = XmlGetAttributeEx(pixnRelatedMsi, L"MaxVersion", &scz);
    if (E_NOTFOUND != hr)
    {
        ExitOnFailure(hr, "Failed to get @MaxVersion.");

        hr = FileVersionFromStringEx(scz, 0, &pRelatedMsi->qwMaxVersion);
        ExitOnFailure1(hr, "Failed to parse @MaxVersion: %ls", scz);

        // flag that we have a max version
        pRelatedMsi->fMaxProvided = TRUE;

        // @MaxInclusive
        hr = XmlGetYesNoAttribute(pixnRelatedMsi, L"MaxInclusive", &pRelatedMsi->fMaxInclusive);
        ExitOnFailure(hr, "Failed to get @MaxInclusive.");
    }

    // @OnlyDetect
    hr = XmlGetYesNoAttribute(pixnRelatedMsi, L"OnlyDetect", &pRelatedMsi->fOnlyDetect);
    ExitOnFailure(hr, "Failed to get @OnlyDetect.");

    // select language nodes
    hr = XmlSelectNodes(pixnRelatedMsi, L"Language", &pixnNodes);
    ExitOnFailure(hr, "Failed to select language nodes.");

    // get language node count
    hr = pixnNodes->get_length((long*)&cNodes);
    ExitOnFailure(hr, "Failed to get language node count.");

    if (cNodes)
    {
        // @LangInclusive
        hr = XmlGetYesNoAttribute(pixnRelatedMsi, L"LangInclusive", &pRelatedMsi->fLangInclusive);
        ExitOnFailure(hr, "Failed to get @LangInclusive.");

        // allocate memory for language IDs
        pRelatedMsi->rgdwLanguages = (DWORD*)MemAlloc(sizeof(DWORD) * cNodes, TRUE);
        ExitOnNull(pRelatedMsi->rgdwLanguages, hr, E_OUTOFMEMORY, "Failed to allocate memory for language IDs.");

        pRelatedMsi->cLanguages = cNodes;

        // parse language elements
        for (DWORD i = 0; i < cNodes; ++i)
        {
            hr = XmlNextElement(pixnNodes, &pixnNode, NULL);
            ExitOnFailure(hr, "Failed to get next node.");

            // @Id
            hr = XmlGetAttributeNumber(pixnNode, L"Id", &pRelatedMsi->rgdwLanguages[i]);
            ExitOnFailure(hr, "Failed to get Language/@Id.");

            // prepare next iteration
            ReleaseNullObject(pixnNode);
        }
    }

    hr = S_OK;

LExit:
    ReleaseObject(pixnNodes);
    ReleaseObject(pixnNode);
    ReleaseStr(scz);

    return hr;
}

static HRESULT EvaluateActionStateConditions(
    __in BURN_VARIABLES* pVariables,
    __in_z_opt LPCWSTR sczAddLocalCondition,
    __in_z_opt LPCWSTR sczAddSourceCondition,
    __in_z_opt LPCWSTR sczAdvertiseCondition,
    __out BOOTSTRAPPER_FEATURE_STATE* pState
    )
{
    HRESULT hr = S_OK;
    BOOL fCondition = FALSE;

    // if no condition was set, return no feature state
    if (!sczAddLocalCondition && !sczAddSourceCondition && !sczAdvertiseCondition)
    {
        *pState = BOOTSTRAPPER_FEATURE_STATE_UNKNOWN;
        ExitFunction();
    }

    if (sczAddLocalCondition)
    {
        hr = ConditionEvaluate(pVariables, sczAddLocalCondition, &fCondition);
        ExitOnFailure(hr, "Failed to evaluate add local condition.");

        if (fCondition)
        {
            *pState = BOOTSTRAPPER_FEATURE_STATE_LOCAL;
            ExitFunction();
        }
    }

    if (sczAddSourceCondition)
    {
        hr = ConditionEvaluate(pVariables, sczAddSourceCondition, &fCondition);
        ExitOnFailure(hr, "Failed to evaluate add source condition.");

        if (fCondition)
        {
            *pState = BOOTSTRAPPER_FEATURE_STATE_SOURCE;
            ExitFunction();
        }
    }

    if (sczAdvertiseCondition)
    {
        hr = ConditionEvaluate(pVariables, sczAdvertiseCondition, &fCondition);
        ExitOnFailure(hr, "Failed to evaluate advertise condition.");

        if (fCondition)
        {
            *pState = BOOTSTRAPPER_FEATURE_STATE_ADVERTISED;
            ExitFunction();
        }
    }

    // if no condition was true, set to absent
    *pState = BOOTSTRAPPER_FEATURE_STATE_ABSENT;

LExit:
    return hr;
}

static HRESULT CalculateFeatureAction(
    __in BOOTSTRAPPER_FEATURE_STATE currentState,
    __in BOOTSTRAPPER_FEATURE_STATE requestedState,
    __in BOOL fRepair,
    __out BOOTSTRAPPER_FEATURE_ACTION* pFeatureAction,
    __inout BOOL* pfDelta
    )
{
    HRESULT hr = S_OK;

    *pFeatureAction = BOOTSTRAPPER_FEATURE_ACTION_NONE;
    switch (requestedState)
    {
    case BOOTSTRAPPER_FEATURE_STATE_UNKNOWN:
        *pFeatureAction = BOOTSTRAPPER_FEATURE_ACTION_NONE;
        break;

    case BOOTSTRAPPER_FEATURE_STATE_ABSENT:
        if (BOOTSTRAPPER_FEATURE_STATE_ABSENT != currentState)
        {
            *pFeatureAction = BOOTSTRAPPER_FEATURE_ACTION_REMOVE;
        }
        break;

    case BOOTSTRAPPER_FEATURE_STATE_ADVERTISED:
        if (BOOTSTRAPPER_FEATURE_STATE_ADVERTISED != currentState)
        {
            *pFeatureAction = BOOTSTRAPPER_FEATURE_ACTION_ADVERTISE;
        }
        else if (fRepair)
        {
            *pFeatureAction = BOOTSTRAPPER_FEATURE_ACTION_REINSTALL;
        }
        break;

    case BOOTSTRAPPER_FEATURE_STATE_LOCAL:
        if (BOOTSTRAPPER_FEATURE_STATE_LOCAL != currentState)
        {
            *pFeatureAction = BOOTSTRAPPER_FEATURE_ACTION_ADDLOCAL;
        }
        else if (fRepair)
        {
            *pFeatureAction = BOOTSTRAPPER_FEATURE_ACTION_REINSTALL;
        }
        break;

    case BOOTSTRAPPER_FEATURE_STATE_SOURCE:
        if (BOOTSTRAPPER_FEATURE_STATE_SOURCE != currentState)
        {
            *pFeatureAction = BOOTSTRAPPER_FEATURE_ACTION_ADDSOURCE;
        }
        else if (fRepair)
        {
            *pFeatureAction = BOOTSTRAPPER_FEATURE_ACTION_REINSTALL;
        }
        break;

    default:
        hr = E_UNEXPECTED;
        ExitOnRootFailure(hr, "Invalid state value.");
    }

    if (BOOTSTRAPPER_FEATURE_ACTION_NONE != *pFeatureAction)
    {
        *pfDelta = TRUE;
    }

LExit:
    return hr;
}

static HRESULT EscapePropertyArgumentString(
    __in LPCWSTR wzProperty,
    __inout_z LPWSTR* psczEscapedValue
    )
{
    HRESULT hr = S_OK;
    DWORD cch = 0;
    DWORD cchEscape = 0;
    LPCWSTR wzSource = NULL;
    LPWSTR wzTarget = NULL;

    // count characters to escape
    wzSource = wzProperty;
    while (*wzSource)
    {
        ++cch;
        if (L'\"' == *wzSource)
        {
            ++cchEscape;
        }
        ++wzSource;
    }

    // allocate target buffer
    hr = StrAlloc(psczEscapedValue, cch + cchEscape + 1); // character count, plus escape character count, plus null terminator
    ExitOnFailure(hr, "Failed to allocate string buffer.");

    // write to target buffer
    wzSource = wzProperty;
    wzTarget = *psczEscapedValue;
    while (*wzSource)
    {
        *wzTarget = *wzSource;
        if (L'\"' == *wzTarget)
        {
            ++wzTarget;
            *wzTarget = L'\"';
        }

        ++wzSource;
        ++wzTarget;
    }

    *wzTarget = L'\0'; // add null terminator

LExit:
    return hr;
}

static HRESULT ConcatFeatureActionProperties(
    __in BURN_PACKAGE* pPackage,
    __in BOOTSTRAPPER_FEATURE_ACTION* rgFeatureActions,
    __inout_z LPWSTR* psczArguments
    )
{
    HRESULT hr = S_OK;
    LPWSTR scz = NULL;
    LPWSTR sczAddLocal = NULL;
    LPWSTR sczAddSource = NULL;
    LPWSTR sczAddDefault = NULL;
    LPWSTR sczReinstall = NULL;
    LPWSTR sczAdvertise = NULL;
    LPWSTR sczRemove = NULL;

    // features
    for (DWORD i = 0; i < pPackage->Msi.cFeatures; ++i)
    {
        BURN_MSIFEATURE* pFeature = &pPackage->Msi.rgFeatures[i];

        switch (rgFeatureActions[i])
        {
        case BOOTSTRAPPER_FEATURE_ACTION_ADDLOCAL:
            if (sczAddLocal)
            {
                hr = StrAllocConcat(&sczAddLocal, L",", 0);
                ExitOnFailure(hr, "Failed to concat separator.");
            }
            hr = StrAllocConcat(&sczAddLocal, pFeature->sczId, 0);
            ExitOnFailure(hr, "Failed to concat feature.");
            break;

        case BOOTSTRAPPER_FEATURE_ACTION_ADDSOURCE:
            if (sczAddSource)
            {
                hr = StrAllocConcat(&sczAddSource, L",", 0);
                ExitOnFailure(hr, "Failed to concat separator.");
            }
            hr = StrAllocConcat(&sczAddSource, pFeature->sczId, 0);
            ExitOnFailure(hr, "Failed to concat feature.");
            break;

        case BOOTSTRAPPER_FEATURE_ACTION_ADDDEFAULT:
            if (sczAddDefault)
            {
                hr = StrAllocConcat(&sczAddDefault, L",", 0);
                ExitOnFailure(hr, "Failed to concat separator.");
            }
            hr = StrAllocConcat(&sczAddDefault, pFeature->sczId, 0);
            ExitOnFailure(hr, "Failed to concat feature.");
            break;

        case BOOTSTRAPPER_FEATURE_ACTION_REINSTALL:
            if (sczReinstall)
            {
                hr = StrAllocConcat(&sczReinstall, L",", 0);
                ExitOnFailure(hr, "Failed to concat separator.");
            }
            hr = StrAllocConcat(&sczReinstall, pFeature->sczId, 0);
            ExitOnFailure(hr, "Failed to concat feature.");
            break;

        case BOOTSTRAPPER_FEATURE_ACTION_ADVERTISE:
            if (sczAdvertise)
            {
                hr = StrAllocConcat(&sczAdvertise, L",", 0);
                ExitOnFailure(hr, "Failed to concat separator.");
            }
            hr = StrAllocConcat(&sczAdvertise, pFeature->sczId, 0);
            ExitOnFailure(hr, "Failed to concat feature.");
            break;

        case BOOTSTRAPPER_FEATURE_ACTION_REMOVE:
            if (sczRemove)
            {
                hr = StrAllocConcat(&sczRemove, L",", 0);
                ExitOnFailure(hr, "Failed to concat separator.");
            }
            hr = StrAllocConcat(&sczRemove, pFeature->sczId, 0);
            ExitOnFailure(hr, "Failed to concat feature.");
            break;
        }
    }

    if (sczAddLocal)
    {
        hr = StrAllocFormatted(&scz, L" ADDLOCAL=\"%s\"", sczAddLocal, 0);
        ExitOnFailure(hr, "Failed to format ADDLOCAL string.");

        hr = StrAllocConcat(psczArguments, scz, 0);
        ExitOnFailure(hr, "Failed to concat argument string.");
    }

    if (sczAddSource)
    {
        hr = StrAllocFormatted(&scz, L" ADDSOURCE=\"%s\"", sczAddSource, 0);
        ExitOnFailure(hr, "Failed to format ADDSOURCE string.");

        hr = StrAllocConcat(psczArguments, scz, 0);
        ExitOnFailure(hr, "Failed to concat argument string.");
    }

    if (sczAddDefault)
    {
        hr = StrAllocFormatted(&scz, L" ADDDEFAULT=\"%s\"", sczAddDefault, 0);
        ExitOnFailure(hr, "Failed to format ADDDEFAULT string.");

        hr = StrAllocConcat(psczArguments, scz, 0);
        ExitOnFailure(hr, "Failed to concat argument string.");
    }

    if (sczReinstall)
    {
        hr = StrAllocFormatted(&scz, L" REINSTALL=\"%s\"", sczReinstall, 0);
        ExitOnFailure(hr, "Failed to format REINSTALL string.");

        hr = StrAllocConcat(psczArguments, scz, 0);
        ExitOnFailure(hr, "Failed to concat argument string.");
    }

    if (sczAdvertise)
    {
        hr = StrAllocFormatted(&scz, L" ADVERTISE=\"%s\"", sczAdvertise, 0);
        ExitOnFailure(hr, "Failed to format ADVERTISE string.");

        hr = StrAllocConcat(psczArguments, scz, 0);
        ExitOnFailure(hr, "Failed to concat argument string.");
    }

    if (sczRemove)
    {
        hr = StrAllocFormatted(&scz, L" REMOVE=\"%s\"", sczRemove, 0);
        ExitOnFailure(hr, "Failed to format REMOVE string.");

        hr = StrAllocConcat(psczArguments, scz, 0);
        ExitOnFailure(hr, "Failed to concat argument string.");
    }

LExit:
    ReleaseStr(scz);
    ReleaseStr(sczAddLocal);
    ReleaseStr(sczAddSource);
    ReleaseStr(sczAddDefault);
    ReleaseStr(sczReinstall);
    ReleaseStr(sczAdvertise);
    ReleaseStr(sczRemove);

    return hr;
}

static HRESULT ConcatPatchProperty(
    __in BURN_PACKAGE* pPackage,
    __in_opt BOOTSTRAPPER_ACTION_STATE* rgSlipstreamPatchActions,
    __inout_z LPWSTR* psczArguments
    )
{
    HRESULT hr = S_OK;
    LPWSTR sczCachedDirectory = NULL;
    LPWSTR sczMspPath = NULL;
    LPWSTR sczPatches = NULL;

    // If there are slipstream patch actions, build up their patch action.
    if (rgSlipstreamPatchActions)
    {
        for (DWORD i = 0; i < pPackage->Msi.cSlipstreamMspPackages; ++i)
        {
            BURN_PACKAGE* pMspPackage = pPackage->Msi.rgpSlipstreamMspPackages[i];
            AssertSz(BURN_PACKAGE_TYPE_MSP == pMspPackage->type, "Only MSP packages can be slipstream patches.");

            BOOTSTRAPPER_ACTION_STATE patchExecuteAction = rgSlipstreamPatchActions[i];
            if (BOOTSTRAPPER_ACTION_STATE_UNINSTALL < patchExecuteAction)
            {
                hr = CacheGetCompletedPath(pMspPackage->fPerMachine, pMspPackage->sczCacheId, &sczCachedDirectory);
                ExitOnFailure1(hr, "Failed to get cached path for MSP package: %ls", pMspPackage->sczId);

                hr = PathConcat(sczCachedDirectory, pMspPackage->rgPayloads[0].pPayload->sczFilePath, &sczMspPath);
                ExitOnFailure(hr, "Failed to build MSP path.");

                if (!sczPatches)
                {
                    hr = StrAllocConcat(&sczPatches, L" PATCH=\"", 0);
                    ExitOnFailure(hr, "Failed to prefix with PATCH property.");
                }
                else
                {
                    hr = StrAllocConcat(&sczPatches, L";", 0);
                    ExitOnFailure(hr, "Failed to semi-colon delimit patches.");
                }

                hr = StrAllocConcat(&sczPatches, sczMspPath, 0);
                ExitOnFailure(hr, "Failed to append patch path.");
            }
        }

        if (sczPatches)
        {
            hr = StrAllocConcat(&sczPatches, L"\"", 0);
            ExitOnFailure(hr, "Failed to close the quoted PATCH property.");

            hr = StrAllocConcat(psczArguments, sczPatches, 0);
            ExitOnFailure(hr, "Failed to append PATCH property.");
        }
    }

LExit:
    ReleaseStr(sczMspPath);
    ReleaseStr(sczCachedDirectory);
    ReleaseStr(sczPatches);
    return hr;
}

static void RegisterSourceDirectory(
    __in BURN_PACKAGE* pPackage,
    __in_z LPCWSTR wzMsiPath
    )
{
    HRESULT hr = S_OK;
    LPWSTR sczMsiDirectory = NULL;
    MSIINSTALLCONTEXT dwContext = pPackage->fPerMachine ? MSIINSTALLCONTEXT_MACHINE : MSIINSTALLCONTEXT_USERUNMANAGED;

    hr = PathGetDirectory(wzMsiPath, &sczMsiDirectory);
    ExitOnFailure1(hr, "Failed to get directory for path: %ls", wzMsiPath);

    hr = WiuSourceListAddSourceEx(pPackage->Msi.sczProductCode, NULL, dwContext, MSICODE_PRODUCT, sczMsiDirectory, 1);
    if (FAILED(hr))
    {
        LogId(REPORT_VERBOSE, MSG_SOURCELIST_REGISTER, sczMsiDirectory, pPackage->Msi.sczProductCode, hr);
        ExitFunction();
    }

LExit:
    ReleaseStr(sczMsiDirectory);

    return;
}<|MERGE_RESOLUTION|>--- conflicted
+++ resolved
@@ -1001,11 +1001,7 @@
 
     pCompatiblePackage->fPerMachine = pPackage->fPerMachine;
     pCompatiblePackage->fUninstallable = pPackage->fUninstallable;
-<<<<<<< HEAD
-    pCompatiblePackage->fCache = pPackage->fCache;
-=======
     pCompatiblePackage->cacheType = pPackage->cacheType;
->>>>>>> d1122d0a
 
     // Removing compatible packages is best effort.
     pCompatiblePackage->fVital = FALSE;
