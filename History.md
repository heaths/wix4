<<<<<<< HEAD
* MikeGC: Allow settings engine to detect installation state of products based on ARP reg key name, and add more UDMs

* MikeGC: WIXFEAT:4350 - Settings engine no longer keeps archives of all settings changes forever, it now has a reasonable expiration policy.
=======
* SeanHall: WIXBUG:4392 - Set WixBundleInstalled during Detect.
>>>>>>> 703e5549

* SeanHall: WIXFEAT:4619 - Include WixUI dialogs and wxl files in core MSI.

* SeanHall: WIXFEAT:4618 - Include WixStdBA and mbapreq themes and wxl files in core MSI.

* SeanHall: WIXBUG:4731 - Obscure hidden variable values in the logged command line.

* SeanHall: WIXBUG:4630 - Serialize all variables to the elevated Burn process.

* SeanHall: WIXFEAT:3933 - Make WixBundleManufacturer variable writable.

* BobArnson: WIXBUG:4700 - Added blurb about SequenceType.first.

* SeanHall: Update builtin WixStdBA themes to use the new thmutil functionality.

* SeanHall: WIXFEAT:4411 - Be consistent about when a WixStdBA button is called Close or Cancel.

* SeanHall: WIXFEAT:4658 - Add builtin button functionality in thmutil.

## WixBuild: Version 4.0.2719.0

* BobArnson: WIXBUG:4520 - Added blurb about using a PayloadGroup to get offline capability for .NET redist.

* BobArnson: WIXBUG:4589 - Catch exceptions from Version when passing in arbitrary strings. For bundles, try to recover a four-part version number.

* BobArnson: WIXBUG:4545 - Resized button for de-DE.

* BobArnson: Add WixStdBALanguageId language and documentation.

* BobArnson: WIXBUG:4617 - Added 4.5.2 package group information to doc. Also mentioned that some properties are new to WiX v3.10.

* BobArnson: WIXBUG:4611 - Eliminate mysteriously doubled .pkgdef content.

* BobArnson: WIXBUG:4610 - Write RegisterPerfmonManifest CustomActionData correctly.

* BobArnson: WIXBUG:4553 - Fix Lux generator to exclude any files with non-fragment sections. Fix Lux custom actions to have proper config.

* PhillHogland: WIXBUG:4592 - Register named process, in another user's context with Restart Manager.  If Access Denied, continue install rather than fail.

* thfabba: WIXBUG:4681 - Corrected return type on the lone WOW64 redirection function that returns a BOOLEAN instead of BOOL.

* MikeGC: Fix an issue in ValueMatch() where we can in certain scenarios create unnecessary extra history entries. This is related to upcoming settings expiration feature.

* BobArnson: WIXBUG:4662 - Add WIX_IS_NETFRAMEWORK_4XX_OR_LATER_INSTALLED SetProperty custom actions to WixNetfxExtension.

* BobArnson: WixBroadcastSettingChange and WixBroadcastEnvironmentChange custom actions to WixUtilExtension.

* SeanHall: WIXBUG:4686 - Fix compiling WixBundlePackageExitCodeRow and WixBundleSlipstreamMsp.

* SeanHall: WIXBUG:4393 - Fix BOOTSTRAPPER_REQUEST_STATE_CACHE.

* SeanHall: WIXBUG:4689 - Fix hidden numeric and version variables.

* SeanHall: WIXBUG:4685 - Fix bug in mbahost where it didn't bind as the LegacyV2Runtime when necessary.

* BobArnson: WIXBUG:4654 - Add VS14 properties and custom actions. And, as it's a long topic, added anchors and links.

* SeanHall: WIXBUG:4669 - Fix bug in mbahost where it assumed that the CLRCreateInstance function was implemented when it exists.

* SeanHall: WIXBUG:3747 - Remove define statements for Log and LogLine.

* SeanHall: WIXBUG:4480 - Remove non-standard and unnecessary regex contructs from wix.xsd.

* SeanHall: WIXBUG:4647 - Format ConfirmCancelMessage in WixStdBA.

* SeanHall: WIXBUG:4646 - Allow sharing the whole drive with util:FileShare.

## WixBuild: Version 4.0.2603.0

* SeanHall: Make major breaking changes to thmutil schema while implementing the new Text element to allow setting the text based on context.

* SeanHall: WIXFEAT:4149 - Add support for variables and radio buttons in thmutil, and update WixStdBA to use the new functionality.

* SeanHall: Reimplement multiple prereq packages for v4.

* SeanHall: WIXBUG:4609 - Fix incorrect use of BVariantCopy by creating the new method BVariantSetValue.

* SeanHall: Merge in recent changes from wix3.

* SeanHall: WIXBUG:4608 - Fix bug in mbapreq where it wouldn't reload the bootstrapper if there was a mix of installed and uninstalled prerequisites.

* FireGiant: WIXBUG:4561 - update WixCop to migrate v3 source code to v4.0.

* RobMen: WIXBUG:4565 - add WixToolset.Data.dll and WixToolset.Extensibility.dll to binaries.zip.

## WixBuild: Version 4.0.2220.0

* RobMen: Massive refactor of BindBundleCommand to radically improve code maintainability.

* SeanHall: WIXFEAT:4525 - Reimplement balutil in BootstrapperCore.

* HeathS: WIXBUG:4541 - Add support for high DPI to the Burn engine

* HeathS: Add Windows "Threshold" supported to burn stub.

* MikeGC: Feature #4351: Settings Browser now allows enabling/disabling the display or deleted values and uninstalled products

* HeathS: Add logging for hash verification and registration issues.

* HeathS: WIXBUG:4542 - Pad package sequence number log file names for proper sorting

* HeathS: Redefine Exit\* macros as variadic macros

* MikeGC: Feature #4400: Store UDM Manifests as blobs instead of strings

* MikeGC: Bug #4435: Sync requests must be deduped to avoid the possibility of building up too many sync requests for the same location

* MikeGC: Feature #4355: Settings engine doesn't handle files that are always locked for write (such as database files) very well

* SeanHall: WIXFEAT:4413 - Merge OnApplyNumberOfPhases into OnApplyBegin.

## WixBuild: Version 4.0.2115.0

* RobMen: WIXBUG:4317 - Integrate preprocessor AutoVersion function lost in merges.

* RobMen: WIXBUG:1705 - Include AssemblyFileVersion in MsiAssemblyName table.

* FireGiant: WIXFEAT:4258 - complete introduction of access modifiers for identifiers.

* RobMen: Replace devenv /setup call with fast extension update mechanism.

* RobMen: Add TouchFile custom action.

* SeanHall: WIXFEAT:4505 - WixHttpExtension for URL reservations.

* BMurri: Feature #3635: Write errors to StdErr

## WixBuild: Version 4.0.2102.0

* RobMen: Merge recent changes through WiX v3.9.901.0

* MikeGC: Bug #4506: Make settings browser run non-elevated (when started from settings browser setup). Create WixUnelevatedShellExec to make this possible.

* MikeGC: Bug #4495: Delete settings engine streams safely (only delete after committing the database)

* RobMen: Merge recent changes through WiX v3.9.526.0

* MikeGC: Feature #4352: Settings Engine now has primitive cloud support (tested with dropbox, should work with other similar products)

* MikeGC: Bug #4401: MonUtil can now monitor removable drives (and allow them to be unplugged)

* MikeGC: Bug #4405: LAN Database no longer has annoying locking issue where one client's connection failure causes everyone to fail to sync for a lengthy period of time

* RobMen: Merge recent changes through WiX v3.9.521.0

* RobMen: Fix #4395 by replacing incorrectly removed AssemblyDefaultHeatExtension attribute from VSHeatExtension.

* MikeGC: Bug #4345: Make IniUtil tolerate ini files that have '[' or ']' in the name of a value

* MikeGC: Fix bug in settings browser that can in certain situations result in an inability to look at history of a conflicting value, and other minor bugfixes

* MikeGC: Fix bug in settings engine that can cause unnecessary conflicts to appear upon sync failure in certain situations

* MikeGC: In settings engine, remove parameter from CfgEnumerateProducts() that was never used and has not worked for a long time anyway

## WixBuild: Version 4.0.1621.0

* RobMen: Merge recent changes through WiX v3.9.313.0

* SeanHall: WIXBUG:3643 - Incorrect operation for detect-only package

* MikeGC: Add/tweak a few UDM manifests for settings engine

* MikeGC: In Settings Browser, display times in local time (instead of GMT), and in a more UI friendly format than RFC 3339

* MikeGC: Minor UI tweaks / bugfixes in settings browser (tray popup behavior, listview item selection, and refreshing value history listview when appropriate)

* MikeGC: Display proper state of unreachable remote databases on startup of settings browser

* MikeGC: Fix bug in settings engine where in extended retry periods autosync could accidentally give up on a sync attempt

* MikeGC: Fix bug in settings engine to make file writes more transactional to eliminate chance of losing (or deleting) any changes on the machine while syncing, and allow retry on sharing violation (if we try to write when an app is writing)

* MikeGC: Improve settings engine behavior related to conflicts (completely eliminates a few unnecessary conflicts that can occur in certain situations)

* RobMen: Merge recent changes through WiX v3.9.202.0

* RobMen: WIXBUG:4222 - put DownloadUrls back in the bundle so installs work again.

* SeanHall: Add WixToolset.Data.dll and WixToolset.Extensibility.dll to Toolset.wxs.

## WixBuild: Version 4.0.1320.0

* RobMen: Merge recent changes through WiX v3.9.120.0

* MikeGC: Fix issue running MonUtil test via msbuild from Unit.testproj

## WixBuild: Version 4.0.1216.0

* MikeGC: Fix a race condition where, in network disconnect/reconnect situations, MonUtil could incorrectly send invalid handles to WaitForMultipleObjects (and shut down because of it)

* MikeGC: Fix a few bugs in Settings Browser (UI issue, and tolerate more remote database errors such as remote databases on USB drives being unplugged)

* RobMen: Merge recent changes through WiX v3.9.16.0

* MikeGC: Preserve scroll position on Settings Browser ListView refresh.

* MikeGC: Make value history listview in Settings Browser automatically refresh when syncs occur.

* MikeGC: Allow exporting historical versions of files from Settings Browser.

* MikeGC: Make Settings Browser automatically start on install, restart on repair, and close on uninstall.

* MikeGC: Fix bug in settings engine autosync that would cause it to inadvertently stop monitoring remote databases for changes after detecting a new product had been installed.

* RobMen: Merge recent changes through WiX v3.9.10.0

## WixBuild: Version 4.0.1203.0

* RobMen: Merge recent changes through WiX v3.9.2.0

* MikeGC: Fix Settings Engine to behave better when remote database is not always available due to either USB drive unplugged or a network disconnection.

* RobMen: Merge recent changes through WiX v3.8 RTM.

* RobMen: WIXFEAT:4138 - simplify and improve extensibility model in WiX toolset.

* MikeGC: Fix bug in Settings Engine auto sync related to pushing AND pulling information automatically when first adding a remote database.

* MikeGC: Settings Engine now more reliably connects to remote databases on windows startup, even if it runs before the network has fully initialized.

* RobMen: Merge recent changes through WiX v3.8.1021.0

## WixBuild: Version 4.0.1015.0

* RobMen: Merge recent changes through WiX v3.8.1014.0

* MikeGC: Implement automatic synchronization of settings within Settings Engine / Settings Browser (using MonUtil).

* MikeGC: Make Settings Browser automatically start upon login, start as a tray icon, and minimize back to tray.

* MikeGC: Fix quite a few bugs in Settings Engine and Settings Browser.

## WixBuild: Version 4.0.1007.0

* RobMen: Merge recent changes through WiX v3.8.1007.0

* RobMen: Merge source code reorganization.

* RobMen: Merge recent changes through WiX v3.8.904.0

* MikeGC: MonUtil: Add 32-bit and 64-bit awareness, add support for large numbers of monitors (>64), carefully differentiate between recursive and non-recursive waits, and fix several bugs.

* MikeGC: SceUtil: Add interface to detect whether changes to the database have occurred during a session.

* RobMen: Merge recent changes through WiX v3.8.826.0

* MikeGC: Make Settings Browser window resizable, and enable AutoResize functionality in ThmUtil.

* MikeGC: Introducing MonUtil, which allow easily monitoring directories and registry keys for changes.

* RobMen: Merge recent changes through WiX v3.8.722.0

## WixBuild: Version 4.0.701.0

* RobMen: Merge recent changes through WiX v3.8.628.0.

* RobMen: Merge recent changes through WiX v3.8.611.0.

* MikeGC: Fix bug in settings browser "one instance" lock, switch from a mutex to a per-user lock, and fix some UI thread issues

* MikeGC: Fix pdbs zip and create new udms zip for settings engine manifests

* RobMen: Merge recent changes from WiX v3.8.

* MikeGC: Introducing WiX Settings Engine.

* RobMen: Merge recent changes from WiX v3.8.

## WixBuild: Version 4.0.424.0

* RobMen: Merge recent changes from WiX v3.8.

* RobMen: Add version to schema namespaces.

* RobMen: Move extension schema namespaces under "wxs" to align better with Simplified WiX.
* RobMen: Update Simplified WiX namespaces to match changes "wxs" namespace.

* RobMen: Fix bad old references to thmutil.xsd.

* RobMen: More SxS'ification of folders, registry keys, etc.
* RobMen: Fix Votive registration to correctly load in VS.
* RobMen: Add Simplified WiX Toolset to binaries.zip

* RobMen: Update WixCop to help with all namespace changes (including extensions).
* RobMen: Update thmutil.xsd namespace to be consistent with other changes.

## WixBuild: Version 4.0.4.0

* RobMen: Introducing Simplified WiX Toolset.

* RobMen: Rename "Windows Installer Xml Toolset" to "WiX Toolset".
* RobMen: Improve support for building WiX Toolset with VS2012.
* RobMen: Continue to fix namespace breaking changes.

* RobMen: Change namespaces to prepare for breaking changes.

* RobMen: WiX v4.0

## WixBuild: Version 4.0.0.0<|MERGE_RESOLUTION|>--- conflicted
+++ resolved
@@ -1,10 +1,8 @@
-<<<<<<< HEAD
+* SeanHall: WIXBUG:4392 - Set WixBundleInstalled during Detect.
+
 * MikeGC: Allow settings engine to detect installation state of products based on ARP reg key name, and add more UDMs
 
 * MikeGC: WIXFEAT:4350 - Settings engine no longer keeps archives of all settings changes forever, it now has a reasonable expiration policy.
-=======
-* SeanHall: WIXBUG:4392 - Set WixBundleInstalled during Detect.
->>>>>>> 703e5549
 
 * SeanHall: WIXFEAT:4619 - Include WixUI dialogs and wxl files in core MSI.
 
