<<<<<<< HEAD
* SeanHall: WIXFEAT:3933 - Make WixBundleManufacturer variable writable.

* BobArnson: WIXBUG:4700 - Added blurb about SequenceType.first.

* SeanHall: Update builtin WixStdBA themes to use the new thmutil functionality.

* SeanHall: WIXFEAT:4411 - Be consistent about when a WixStdBA button is called Close or Cancel.

* SeanHall: WIXFEAT:4658 - Add builtin button functionality in thmutil.
=======
* SeanHall: WIXBUG:4630 - Serialize all variables to the elevated Burn process.
>>>>>>> ec235d79

## WixBuild: Version 4.0.2719.0

* BobArnson: WIXBUG:4520 - Added blurb about using a PayloadGroup to get offline capability for .NET redist.

* BobArnson: WIXBUG:4589 - Catch exceptions from Version when passing in arbitrary strings. For bundles, try to recover a four-part version number.

* BobArnson: WIXBUG:4545 - Resized button for de-DE.

* BobArnson: Add WixStdBALanguageId language and documentation.

* BobArnson: WIXBUG:4617 - Added 4.5.2 package group information to doc. Also mentioned that some properties are new to WiX v3.10.

* BobArnson: WIXBUG:4611 - Eliminate mysteriously doubled .pkgdef content.

* BobArnson: WIXBUG:4610 - Write RegisterPerfmonManifest CustomActionData correctly.

* BobArnson: WIXBUG:4553 - Fix Lux generator to exclude any files with non-fragment sections. Fix Lux custom actions to have proper config.

* PhillHogland: WIXBUG:4592 - Register named process, in another user's context with Restart Manager.  If Access Denied, continue install rather than fail.

* thfabba: WIXBUG:4681 - Corrected return type on the lone WOW64 redirection function that returns a BOOLEAN instead of BOOL.

* MikeGC: Fix an issue in ValueMatch() where we can in certain scenarios create unnecessary extra history entries. This is related to upcoming settings expiration feature.

* BobArnson: WIXBUG:4662 - Add WIX_IS_NETFRAMEWORK_4XX_OR_LATER_INSTALLED SetProperty custom actions to WixNetfxExtension.

* BobArnson: WixBroadcastSettingChange and WixBroadcastEnvironmentChange custom actions to WixUtilExtension.

* SeanHall: WIXBUG:4686 - Fix compiling WixBundlePackageExitCodeRow and WixBundleSlipstreamMsp.

* SeanHall: WIXBUG:4393 - Fix BOOTSTRAPPER_REQUEST_STATE_CACHE.

* SeanHall: WIXBUG:4689 - Fix hidden numeric and version variables.

* SeanHall: WIXBUG:4685 - Fix bug in mbahost where it didn't bind as the LegacyV2Runtime when necessary.

* BobArnson: WIXBUG:4654 - Add VS14 properties and custom actions. And, as it's a long topic, added anchors and links.

* SeanHall: WIXBUG:4669 - Fix bug in mbahost where it assumed that the CLRCreateInstance function was implemented when it exists.

* SeanHall: WIXBUG:3747 - Remove define statements for Log and LogLine.

* SeanHall: WIXBUG:4480 - Remove non-standard and unnecessary regex contructs from wix.xsd.

* SeanHall: WIXBUG:4647 - Format ConfirmCancelMessage in WixStdBA.

* SeanHall: WIXBUG:4646 - Allow sharing the whole drive with util:FileShare.

## WixBuild: Version 4.0.2603.0

* SeanHall: Make major breaking changes to thmutil schema while implementing the new Text element to allow setting the text based on context.

* SeanHall: WIXFEAT:4149 - Add support for variables and radio buttons in thmutil, and update WixStdBA to use the new functionality.

* SeanHall: Reimplement multiple prereq packages for v4.

* SeanHall: WIXBUG:4609 - Fix incorrect use of BVariantCopy by creating the new method BVariantSetValue.

* SeanHall: Merge in recent changes from wix3.

* SeanHall: WIXBUG:4608 - Fix bug in mbapreq where it wouldn't reload the bootstrapper if there was a mix of installed and uninstalled prerequisites.

* FireGiant: WIXBUG:4561 - update WixCop to migrate v3 source code to v4.0.

* RobMen: WIXBUG:4565 - add WixToolset.Data.dll and WixToolset.Extensibility.dll to binaries.zip.

## WixBuild: Version 4.0.2220.0

* RobMen: Massive refactor of BindBundleCommand to radically improve code maintainability.

* SeanHall: WIXFEAT:4525 - Reimplement balutil in BootstrapperCore.

* HeathS: WIXBUG:4541 - Add support for high DPI to the Burn engine

* HeathS: Add Windows "Threshold" supported to burn stub.

* MikeGC: Feature #4351: Settings Browser now allows enabling/disabling the display or deleted values and uninstalled products

* HeathS: Add logging for hash verification and registration issues.

* HeathS: WIXBUG:4542 - Pad package sequence number log file names for proper sorting

* HeathS: Redefine Exit\* macros as variadic macros

* MikeGC: Feature #4400: Store UDM Manifests as blobs instead of strings

* MikeGC: Bug #4435: Sync requests must be deduped to avoid the possibility of building up too many sync requests for the same location

* MikeGC: Feature #4355: Settings engine doesn't handle files that are always locked for write (such as database files) very well

* SeanHall: WIXFEAT:4413 - Merge OnApplyNumberOfPhases into OnApplyBegin.

## WixBuild: Version 4.0.2115.0

* RobMen: WIXBUG:4317 - Integrate preprocessor AutoVersion function lost in merges.

* RobMen: WIXBUG:1705 - Include AssemblyFileVersion in MsiAssemblyName table.

* FireGiant: WIXFEAT:4258 - complete introduction of access modifiers for identifiers.

* RobMen: Replace devenv /setup call with fast extension update mechanism.

* RobMen: Add TouchFile custom action.

* SeanHall: WIXFEAT:4505 - WixHttpExtension for URL reservations.

* BMurri: Feature #3635: Write errors to StdErr

## WixBuild: Version 4.0.2102.0

* RobMen: Merge recent changes through WiX v3.9.901.0

* MikeGC: Bug #4506: Make settings browser run non-elevated (when started from settings browser setup). Create WixUnelevatedShellExec to make this possible.

* MikeGC: Bug #4495: Delete settings engine streams safely (only delete after committing the database)

* RobMen: Merge recent changes through WiX v3.9.526.0

* MikeGC: Feature #4352: Settings Engine now has primitive cloud support (tested with dropbox, should work with other similar products)

* MikeGC: Bug #4401: MonUtil can now monitor removable drives (and allow them to be unplugged)

* MikeGC: Bug #4405: LAN Database no longer has annoying locking issue where one client's connection failure causes everyone to fail to sync for a lengthy period of time

* RobMen: Merge recent changes through WiX v3.9.521.0

* RobMen: Fix #4395 by replacing incorrectly removed AssemblyDefaultHeatExtension attribute from VSHeatExtension.

* MikeGC: Bug #4345: Make IniUtil tolerate ini files that have '[' or ']' in the name of a value

* MikeGC: Fix bug in settings browser that can in certain situations result in an inability to look at history of a conflicting value, and other minor bugfixes

* MikeGC: Fix bug in settings engine that can cause unnecessary conflicts to appear upon sync failure in certain situations

* MikeGC: In settings engine, remove parameter from CfgEnumerateProducts() that was never used and has not worked for a long time anyway

## WixBuild: Version 4.0.1621.0

* RobMen: Merge recent changes through WiX v3.9.313.0

* SeanHall: WIXBUG:3643 - Incorrect operation for detect-only package

* MikeGC: Add/tweak a few UDM manifests for settings engine

* MikeGC: In Settings Browser, display times in local time (instead of GMT), and in a more UI friendly format than RFC 3339

* MikeGC: Minor UI tweaks / bugfixes in settings browser (tray popup behavior, listview item selection, and refreshing value history listview when appropriate)

* MikeGC: Display proper state of unreachable remote databases on startup of settings browser

* MikeGC: Fix bug in settings engine where in extended retry periods autosync could accidentally give up on a sync attempt

* MikeGC: Fix bug in settings engine to make file writes more transactional to eliminate chance of losing (or deleting) any changes on the machine while syncing, and allow retry on sharing violation (if we try to write when an app is writing)

* MikeGC: Improve settings engine behavior related to conflicts (completely eliminates a few unnecessary conflicts that can occur in certain situations)

* RobMen: Merge recent changes through WiX v3.9.202.0

* RobMen: WIXBUG:4222 - put DownloadUrls back in the bundle so installs work again.

* SeanHall: Add WixToolset.Data.dll and WixToolset.Extensibility.dll to Toolset.wxs.

## WixBuild: Version 4.0.1320.0

* RobMen: Merge recent changes through WiX v3.9.120.0

* MikeGC: Fix issue running MonUtil test via msbuild from Unit.testproj

## WixBuild: Version 4.0.1216.0

* MikeGC: Fix a race condition where, in network disconnect/reconnect situations, MonUtil could incorrectly send invalid handles to WaitForMultipleObjects (and shut down because of it)

* MikeGC: Fix a few bugs in Settings Browser (UI issue, and tolerate more remote database errors such as remote databases on USB drives being unplugged)

* RobMen: Merge recent changes through WiX v3.9.16.0

* MikeGC: Preserve scroll position on Settings Browser ListView refresh.

* MikeGC: Make value history listview in Settings Browser automatically refresh when syncs occur.

* MikeGC: Allow exporting historical versions of files from Settings Browser.

* MikeGC: Make Settings Browser automatically start on install, restart on repair, and close on uninstall.

* MikeGC: Fix bug in settings engine autosync that would cause it to inadvertently stop monitoring remote databases for changes after detecting a new product had been installed.

* RobMen: Merge recent changes through WiX v3.9.10.0

## WixBuild: Version 4.0.1203.0

* RobMen: Merge recent changes through WiX v3.9.2.0

* MikeGC: Fix Settings Engine to behave better when remote database is not always available due to either USB drive unplugged or a network disconnection.

* RobMen: Merge recent changes through WiX v3.8 RTM.

* RobMen: WIXFEAT:4138 - simplify and improve extensibility model in WiX toolset.

* MikeGC: Fix bug in Settings Engine auto sync related to pushing AND pulling information automatically when first adding a remote database.

* MikeGC: Settings Engine now more reliably connects to remote databases on windows startup, even if it runs before the network has fully initialized.

* RobMen: Merge recent changes through WiX v3.8.1021.0

## WixBuild: Version 4.0.1015.0

* RobMen: Merge recent changes through WiX v3.8.1014.0

* MikeGC: Implement automatic synchronization of settings within Settings Engine / Settings Browser (using MonUtil).

* MikeGC: Make Settings Browser automatically start upon login, start as a tray icon, and minimize back to tray.

* MikeGC: Fix quite a few bugs in Settings Engine and Settings Browser.

## WixBuild: Version 4.0.1007.0

* RobMen: Merge recent changes through WiX v3.8.1007.0

* RobMen: Merge source code reorganization.

* RobMen: Merge recent changes through WiX v3.8.904.0

* MikeGC: MonUtil: Add 32-bit and 64-bit awareness, add support for large numbers of monitors (>64), carefully differentiate between recursive and non-recursive waits, and fix several bugs.

* MikeGC: SceUtil: Add interface to detect whether changes to the database have occurred during a session.

* RobMen: Merge recent changes through WiX v3.8.826.0

* MikeGC: Make Settings Browser window resizable, and enable AutoResize functionality in ThmUtil.

* MikeGC: Introducing MonUtil, which allow easily monitoring directories and registry keys for changes.

* RobMen: Merge recent changes through WiX v3.8.722.0

## WixBuild: Version 4.0.701.0

* RobMen: Merge recent changes through WiX v3.8.628.0.

* RobMen: Merge recent changes through WiX v3.8.611.0.

* MikeGC: Fix bug in settings browser "one instance" lock, switch from a mutex to a per-user lock, and fix some UI thread issues

* MikeGC: Fix pdbs zip and create new udms zip for settings engine manifests

* RobMen: Merge recent changes from WiX v3.8.

* MikeGC: Introducing WiX Settings Engine.

* RobMen: Merge recent changes from WiX v3.8.

## WixBuild: Version 4.0.424.0

* RobMen: Merge recent changes from WiX v3.8.

* RobMen: Add version to schema namespaces.

* RobMen: Move extension schema namespaces under "wxs" to align better with Simplified WiX.
* RobMen: Update Simplified WiX namespaces to match changes "wxs" namespace.

* RobMen: Fix bad old references to thmutil.xsd.

* RobMen: More SxS'ification of folders, registry keys, etc.
* RobMen: Fix Votive registration to correctly load in VS.
* RobMen: Add Simplified WiX Toolset to binaries.zip

* RobMen: Update WixCop to help with all namespace changes (including extensions).
* RobMen: Update thmutil.xsd namespace to be consistent with other changes.

## WixBuild: Version 4.0.4.0

* RobMen: Introducing Simplified WiX Toolset.

* RobMen: Rename "Windows Installer Xml Toolset" to "WiX Toolset".
* RobMen: Improve support for building WiX Toolset with VS2012.
* RobMen: Continue to fix namespace breaking changes.

* RobMen: Change namespaces to prepare for breaking changes.

* RobMen: WiX v4.0

## WixBuild: Version 4.0.0.0<|MERGE_RESOLUTION|>--- conflicted
+++ resolved
@@ -1,4 +1,5 @@
-<<<<<<< HEAD
+* SeanHall: WIXBUG:4630 - Serialize all variables to the elevated Burn process.
+
 * SeanHall: WIXFEAT:3933 - Make WixBundleManufacturer variable writable.
 
 * BobArnson: WIXBUG:4700 - Added blurb about SequenceType.first.
@@ -8,9 +9,6 @@
 * SeanHall: WIXFEAT:4411 - Be consistent about when a WixStdBA button is called Close or Cancel.
 
 * SeanHall: WIXFEAT:4658 - Add builtin button functionality in thmutil.
-=======
-* SeanHall: WIXBUG:4630 - Serialize all variables to the elevated Burn process.
->>>>>>> ec235d79
 
 ## WixBuild: Version 4.0.2719.0
 
