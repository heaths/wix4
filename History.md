<<<<<<< HEAD
* RobMen: Fix #4395 by replacing incorrectly removed AssemblyDefaultHeatExtension attribute from VSHeatExtension.

* MikeGC: Bug #4345: Make IniUtil tolerate ini files that have '[' or ']' in the name of a value
=======
* SeanHall: WIXFEAT:4161 - Add the PrereqSupportPackage attribute to all package types so that more than one package can be installed by the Prereq BA, and the MbaPrereqPackage can be conditionally installed.

* SeanHall: WIXFEAT:4413 - Add IBootstrapperApplication::OnApplyNumberOfPhases.

* BobArnson: WIXBUG:4215 - Clarify all the elements that switch bitness based on -arch/InstallerPlatform.

* SeanHall: WIXBUG:3835 - Fix progress bug when extracting multiple packages from a container.

* BobArnson: WIXBUG:4410 - Fix MediaTemplate/@CompressionLevel and ensure that when it's not specified, the default compression level takes effect.

* BobArnson: WIXBUG:4394 - Enforce a maximum include nesting depth of 1024 to avoid stack overflows when files include themselves.

* johnbuuck: WIXBUG:4279 - Add support for MSBuild version 12.0.

* mavxg: WIXFEAT:4373 - Add LogonAsBatchJob to WixUtilExtension.User

* SeanHall: WIXFEAT:4329 - Change the type of the Cache attribute to the new YesNoAlwaysType, and make the engine always cache a package if Cache is set to always.

* SeanHall: WIXBUG:3978 - Add InstallCondition to BootstrapperApplicationData.xml.

* HeathS: Don't fail uninstall when planned package was removed by related bundle. Don't repair dependent bundles when upgrading a patch or addon bundle.

* AndySt: Update Registration key was being deleted during a bundle to bundle upgrade. Added version check so that only if the version was the same would the key be deleted.

* AndySt: Skip the repair of the related bundle if it has the same provider key as an embedded bundle that is being installed, so only V2 of the patch bundle is on the machine at the end.

* AndySt: Add /DisableSystemRestore switch and /OriginalSource switch /OriginalSource is used when authoring embedded bundles so it can look to the parent's original location instead of the package cached location that it is run from.

* HeathS: Make sure enough memory is allocated for compatible packages.

* HeathS: Uninstall compatible orphaned MSI packages.

* HeathS: Allow package downgrades for related bundles with proper ref-counting. Make sure packages register their identities in the provider registry.

## WixBuild: Version 3.9.421.0

* steveOgilvie/BobArnson: Add to WixStdBA the WixBundleFileVersion variable that's set to the file version of the bundle .exe.

* SeanHall: WIXBUG:4163 - For references to Microsoft.Deployment.WindowsInstaller.dll in managed Custom Action projects, set Private=True in case it's installed in the GAC.

* BobArnson: WIXBUG:4361 - Clarify error message.

* BobArnson: WIXBUG:4384 - Add MsuPackage back as supporting RemotePayload.

* STunney/BobArnson: WIXFEAT:4239 - Add option to not extract the .msi when melting .wixpdbs. Don't leave temporary cabinet files behind (unless -notidy is in effect).

* BobArnson: WIXBUG:4331 - guard against null registry keys

* BobArnson: WIXBUG:4301 - don't cross the HRESULTs and Win32 error codes; it would be bad.

* SeanHall: WIXBUG:3914 - !(bind.packageVersion.PackageID) isn't expanded in bundle.

* RobMen: WIXBUG:4228 - send TRUE to WM_ENDSESSION to correctly inform applications to close.
>>>>>>> e720c8b7

* MikeGC: Fix bug in settings browser that can in certain situations result in an inability to look at history of a conflicting value, and other minor bugfixes

* MikeGC: Fix bug in settings engine that can cause unnecessary conflicts to appear upon sync failure in certain situations

<<<<<<< HEAD
* MikeGC: In settings engine, remove parameter from CfgEnumerateProducts() that was never used and has not worked for a long time anyway
=======
* SeanHall: WIXFEAT:4233 - Add ProductCode, UpgradeCode, and Version to BootstrapperApplicationData.xml.
>>>>>>> e720c8b7

## WixBuild: Version 4.0.1621.0

* RobMen: Merge recent changes through WiX v3.9.313.0

* SeanHall: WIXBUG:3643 - Incorrect operation for detect-only package

* MikeGC: Add/tweak a few UDM manifests for settings engine

* MikeGC: In Settings Browser, display times in local time (instead of GMT), and in a more UI friendly format than RFC 3339

* MikeGC: Minor UI tweaks / bugfixes in settings browser (tray popup behavior, listview item selection, and refreshing value history listview when appropriate)

* MikeGC: Display proper state of unreachable remote databases on startup of settings browser

* MikeGC: Fix bug in settings engine where in extended retry periods autosync could accidentally give up on a sync attempt

* MikeGC: Fix bug in settings engine to make file writes more transactional to eliminate chance of losing (or deleting) any changes on the machine while syncing, and allow retry on sharing violation (if we try to write when an app is writing)

* MikeGC: Improve settings engine behavior related to conflicts (completely eliminates a few unnecessary conflicts that can occur in certain situations)

* RobMen: Merge recent changes through WiX v3.9.202.0

* RobMen: WIXBUG:4222 - put DownloadUrls back in the bundle so installs work again.

* SeanHall: Add WixToolset.Data.dll and WixToolset.Extensibility.dll to Toolset.wxs.

## WixBuild: Version 4.0.1320.0

* RobMen: Merge recent changes through WiX v3.9.120.0

* MikeGC: Fix issue running MonUtil test via msbuild from Unit.testproj

## WixBuild: Version 4.0.1216.0

* MikeGC: Fix a race condition where, in network disconnect/reconnect situations, MonUtil could incorrectly send invalid handles to WaitForMultipleObjects (and shut down because of it)

* MikeGC: Fix a few bugs in Settings Browser (UI issue, and tolerate more remote database errors such as remote databases on USB drives being unplugged)

* RobMen: Merge recent changes through WiX v3.9.16.0

* MikeGC: Preserve scroll position on Settings Browser ListView refresh.

* MikeGC: Make value history listview in Settings Browser automatically refresh when syncs occur.

* MikeGC: Allow exporting historical versions of files from Settings Browser.

* MikeGC: Make Settings Browser automatically start on install, restart on repair, and close on uninstall.

* MikeGC: Fix bug in settings engine autosync that would cause it to inadvertently stop monitoring remote databases for changes after detecting a new product had been installed.

* RobMen: Merge recent changes through WiX v3.9.10.0

## WixBuild: Version 4.0.1203.0

* RobMen: Merge recent changes through WiX v3.9.2.0

* MikeGC: Fix Settings Engine to behave better when remote database is not always available due to either USB drive unplugged or a network disconnection.

* RobMen: Merge recent changes through WiX v3.8 RTM.

* RobMen: WIXFEAT:4138 - simplify and improve extensibility model in WiX toolset.

* MikeGC: Fix bug in Settings Engine auto sync related to pushing AND pulling information automatically when first adding a remote database.

* MikeGC: Settings Engine now more reliably connects to remote databases on windows startup, even if it runs before the network has fully initialized.

* RobMen: Merge recent changes through WiX v3.8.1021.0

## WixBuild: Version 4.0.1015.0

* RobMen: Merge recent changes through WiX v3.8.1014.0

* MikeGC: Implement automatic synchronization of settings within Settings Engine / Settings Browser (using MonUtil).

* MikeGC: Make Settings Browser automatically start upon login, start as a tray icon, and minimize back to tray.

* MikeGC: Fix quite a few bugs in Settings Engine and Settings Browser.

## WixBuild: Version 4.0.1007.0

* RobMen: Merge recent changes through WiX v3.8.1007.0

* RobMen: Merge source code reorganization.

* RobMen: Merge recent changes through WiX v3.8.904.0

* MikeGC: MonUtil: Add 32-bit and 64-bit awareness, add support for large numbers of monitors (>64), carefully differentiate between recursive and non-recursive waits, and fix several bugs.

* MikeGC: SceUtil: Add interface to detect whether changes to the database have occurred during a session.

* RobMen: Merge recent changes through WiX v3.8.826.0

* MikeGC: Make Settings Browser window resizable, and enable AutoResize functionality in ThmUtil.

* MikeGC: Introducing MonUtil, which allow easily monitoring directories and registry keys for changes.

* RobMen: Merge recent changes through WiX v3.8.722.0

## WixBuild: Version 4.0.701.0

* RobMen: Merge recent changes through WiX v3.8.628.0.

* RobMen: Merge recent changes through WiX v3.8.611.0.

* MikeGC: Fix bug in settings browser "one instance" lock, switch from a mutex to a per-user lock, and fix some UI thread issues

* MikeGC: Fix pdbs zip and create new udms zip for settings engine manifests

* RobMen: Merge recent changes from WiX v3.8.

* MikeGC: Introducing WiX Settings Engine.

* RobMen: Merge recent changes from WiX v3.8.

## WixBuild: Version 4.0.424.0

* RobMen: Merge recent changes from WiX v3.8.

* RobMen: Add version to schema namespaces.

* RobMen: Move extension schema namespaces under "wxs" to align better with Simplified WiX.
* RobMen: Update Simplified WiX namespaces to match changes "wxs" namespace.

* RobMen: Fix bad old references to thmutil.xsd.

* RobMen: More SxS'ification of folders, registry keys, etc.
* RobMen: Fix Votive registration to correctly load in VS.
* RobMen: Add Simplified WiX Toolset to binaries.zip

* RobMen: Update WixCop to help with all namespace changes (including extensions).
* RobMen: Update thmutil.xsd namespace to be consistent with other changes.

## WixBuild: Version 4.0.4.0

* RobMen: Introducing Simplified WiX Toolset.

* RobMen: Rename "Windows Installer Xml Toolset" to "WiX Toolset".
* RobMen: Improve support for building WiX Toolset with VS2012.
* RobMen: Continue to fix namespace breaking changes.

* RobMen: Change namespaces to prepare for breaking changes.

* RobMen: WiX v4.0

## WixBuild: Version 4.0.0.0<|MERGE_RESOLUTION|>--- conflicted
+++ resolved
@@ -1,72 +1,14 @@
-<<<<<<< HEAD
+* RobMen: Merge recent changes through WiX v3.9.521.0
+
 * RobMen: Fix #4395 by replacing incorrectly removed AssemblyDefaultHeatExtension attribute from VSHeatExtension.
 
 * MikeGC: Bug #4345: Make IniUtil tolerate ini files that have '[' or ']' in the name of a value
-=======
-* SeanHall: WIXFEAT:4161 - Add the PrereqSupportPackage attribute to all package types so that more than one package can be installed by the Prereq BA, and the MbaPrereqPackage can be conditionally installed.
-
-* SeanHall: WIXFEAT:4413 - Add IBootstrapperApplication::OnApplyNumberOfPhases.
-
-* BobArnson: WIXBUG:4215 - Clarify all the elements that switch bitness based on -arch/InstallerPlatform.
-
-* SeanHall: WIXBUG:3835 - Fix progress bug when extracting multiple packages from a container.
-
-* BobArnson: WIXBUG:4410 - Fix MediaTemplate/@CompressionLevel and ensure that when it's not specified, the default compression level takes effect.
-
-* BobArnson: WIXBUG:4394 - Enforce a maximum include nesting depth of 1024 to avoid stack overflows when files include themselves.
-
-* johnbuuck: WIXBUG:4279 - Add support for MSBuild version 12.0.
-
-* mavxg: WIXFEAT:4373 - Add LogonAsBatchJob to WixUtilExtension.User
-
-* SeanHall: WIXFEAT:4329 - Change the type of the Cache attribute to the new YesNoAlwaysType, and make the engine always cache a package if Cache is set to always.
-
-* SeanHall: WIXBUG:3978 - Add InstallCondition to BootstrapperApplicationData.xml.
-
-* HeathS: Don't fail uninstall when planned package was removed by related bundle. Don't repair dependent bundles when upgrading a patch or addon bundle.
-
-* AndySt: Update Registration key was being deleted during a bundle to bundle upgrade. Added version check so that only if the version was the same would the key be deleted.
-
-* AndySt: Skip the repair of the related bundle if it has the same provider key as an embedded bundle that is being installed, so only V2 of the patch bundle is on the machine at the end.
-
-* AndySt: Add /DisableSystemRestore switch and /OriginalSource switch /OriginalSource is used when authoring embedded bundles so it can look to the parent's original location instead of the package cached location that it is run from.
-
-* HeathS: Make sure enough memory is allocated for compatible packages.
-
-* HeathS: Uninstall compatible orphaned MSI packages.
-
-* HeathS: Allow package downgrades for related bundles with proper ref-counting. Make sure packages register their identities in the provider registry.
-
-## WixBuild: Version 3.9.421.0
-
-* steveOgilvie/BobArnson: Add to WixStdBA the WixBundleFileVersion variable that's set to the file version of the bundle .exe.
-
-* SeanHall: WIXBUG:4163 - For references to Microsoft.Deployment.WindowsInstaller.dll in managed Custom Action projects, set Private=True in case it's installed in the GAC.
-
-* BobArnson: WIXBUG:4361 - Clarify error message.
-
-* BobArnson: WIXBUG:4384 - Add MsuPackage back as supporting RemotePayload.
-
-* STunney/BobArnson: WIXFEAT:4239 - Add option to not extract the .msi when melting .wixpdbs. Don't leave temporary cabinet files behind (unless -notidy is in effect).
-
-* BobArnson: WIXBUG:4331 - guard against null registry keys
-
-* BobArnson: WIXBUG:4301 - don't cross the HRESULTs and Win32 error codes; it would be bad.
-
-* SeanHall: WIXBUG:3914 - !(bind.packageVersion.PackageID) isn't expanded in bundle.
-
-* RobMen: WIXBUG:4228 - send TRUE to WM_ENDSESSION to correctly inform applications to close.
->>>>>>> e720c8b7
 
 * MikeGC: Fix bug in settings browser that can in certain situations result in an inability to look at history of a conflicting value, and other minor bugfixes
 
 * MikeGC: Fix bug in settings engine that can cause unnecessary conflicts to appear upon sync failure in certain situations
 
-<<<<<<< HEAD
 * MikeGC: In settings engine, remove parameter from CfgEnumerateProducts() that was never used and has not worked for a long time anyway
-=======
-* SeanHall: WIXFEAT:4233 - Add ProductCode, UpgradeCode, and Version to BootstrapperApplicationData.xml.
->>>>>>> e720c8b7
 
 ## WixBuild: Version 4.0.1621.0
 
