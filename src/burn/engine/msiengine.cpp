--- conflicted
+++ resolved
@@ -327,11 +327,8 @@
     )
 {
     ReleaseStr(pPackage->Msi.sczProductCode);
-<<<<<<< HEAD
     ReleaseStr(pPackage->Msi.sczUpgradeCode);
-=======
     ReleaseStr(pPackage->Msi.sczInstalledProductCode);
->>>>>>> e720c8b7
 
     // free features
     if (pPackage->Msi.rgFeatures)
