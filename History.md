<<<<<<< HEAD
* HeathS: Add VSIX property for VS2015 and fix searches for previous versions.

* HeathS: WIXBUG:3060 - Do not redownload package payloads when /layout is restarted.

* SeanHall: WIXBUG:4761 - Use the package's exit code to tell if the prereq was installed.

* SeanHall: WIXFEAT: 4703 - Move the PrereqPackage information out of the NetFx extension and into the Bal extension so that the NetFx extension doesn't require the Bal extension.

* SeanHall: WIXBUG:4392 - Set WixBundleInstalled during Detect.

* MikeGC: Allow settings engine to detect installation state of products based on ARP reg key name, and add more UDMs

* MikeGC: WIXFEAT:4350 - Settings engine no longer keeps archives of all settings changes forever, it now has a reasonable expiration policy.

* SeanHall: WIXFEAT:4619 - Include WixUI dialogs and wxl files in core MSI.

* SeanHall: WIXFEAT:4618 - Include WixStdBA and mbapreq themes and wxl files in core MSI.

* SeanHall: WIXBUG:4731 - Obscure hidden variable values in the logged command line.

* SeanHall: WIXBUG:4630 - Serialize all variables to the elevated Burn process.

* SeanHall: WIXFEAT:3933 - Make WixBundleManufacturer variable writable.

* BobArnson: WIXBUG:4700 - Added blurb about SequenceType.first.

* SeanHall: Update builtin WixStdBA themes to use the new thmutil functionality.

* SeanHall: WIXFEAT:4411 - Be consistent about when a WixStdBA button is called Close or Cancel.

* SeanHall: WIXFEAT:4658 - Add builtin button functionality in thmutil.

## WixBuild: Version 4.0.2719.0

* BobArnson: WIXBUG:4520 - Added blurb about using a PayloadGroup to get offline capability for .NET redist.

* BobArnson: WIXBUG:4589 - Catch exceptions from Version when passing in arbitrary strings. For bundles, try to recover a four-part version number.

* BobArnson: WIXBUG:4545 - Resized button for de-DE.

* BobArnson: Add WixStdBALanguageId language and documentation.

* BobArnson: WIXBUG:4617 - Added 4.5.2 package group information to doc. Also mentioned that some properties are new to WiX v3.10.

* BobArnson: WIXBUG:4611 - Eliminate mysteriously doubled .pkgdef content.

* BobArnson: WIXBUG:4610 - Write RegisterPerfmonManifest CustomActionData correctly.

* BobArnson: WIXBUG:4553 - Fix Lux generator to exclude any files with non-fragment sections. Fix Lux custom actions to have proper config.

* PhillHogland: WIXBUG:4592 - Register named process, in another user's context with Restart Manager.  If Access Denied, continue install rather than fail.

* thfabba: WIXBUG:4681 - Corrected return type on the lone WOW64 redirection function that returns a BOOLEAN instead of BOOL.

* MikeGC: Fix an issue in ValueMatch() where we can in certain scenarios create unnecessary extra history entries. This is related to upcoming settings expiration feature.

* BobArnson: WIXBUG:4662 - Add WIX_IS_NETFRAMEWORK_4XX_OR_LATER_INSTALLED SetProperty custom actions to WixNetfxExtension.

* BobArnson: WixBroadcastSettingChange and WixBroadcastEnvironmentChange custom actions to WixUtilExtension.

* SeanHall: WIXBUG:4686 - Fix compiling WixBundlePackageExitCodeRow and WixBundleSlipstreamMsp.

* SeanHall: WIXBUG:4393 - Fix BOOTSTRAPPER_REQUEST_STATE_CACHE.

* SeanHall: WIXBUG:4689 - Fix hidden numeric and version variables.

* SeanHall: WIXBUG:4685 - Fix bug in mbahost where it didn't bind as the LegacyV2Runtime when necessary.

* BobArnson: WIXBUG:4654 - Add VS14 properties and custom actions. And, as it's a long topic, added anchors and links.

* SeanHall: WIXBUG:4669 - Fix bug in mbahost where it assumed that the CLRCreateInstance function was implemented when it exists.

* SeanHall: WIXBUG:3747 - Remove define statements for Log and LogLine.

* SeanHall: WIXBUG:4480 - Remove non-standard and unnecessary regex contructs from wix.xsd.

* SeanHall: WIXBUG:4647 - Format ConfirmCancelMessage in WixStdBA.

* SeanHall: WIXBUG:4646 - Allow sharing the whole drive with util:FileShare.

## WixBuild: Version 4.0.2603.0

* SeanHall: Make major breaking changes to thmutil schema while implementing the new Text element to allow setting the text based on context.

* SeanHall: WIXFEAT:4149 - Add support for variables and radio buttons in thmutil, and update WixStdBA to use the new functionality.

* SeanHall: Reimplement multiple prereq packages for v4.

* SeanHall: WIXBUG:4609 - Fix incorrect use of BVariantCopy by creating the new method BVariantSetValue.

* SeanHall: Merge in recent changes from wix3.

* SeanHall: WIXBUG:4608 - Fix bug in mbapreq where it wouldn't reload the bootstrapper if there was a mix of installed and uninstalled prerequisites.

* FireGiant: WIXBUG:4561 - update WixCop to migrate v3 source code to v4.0.

* RobMen: WIXBUG:4565 - add WixToolset.Data.dll and WixToolset.Extensibility.dll to binaries.zip.

## WixBuild: Version 4.0.2220.0

* RobMen: Massive refactor of BindBundleCommand to radically improve code maintainability.
=======
* BMurri: WIXBUG:3750 - Add LaunchWorkingFolder to wixstdba to facilitate processes that require a different working folder.
>>>>>>> f8a2dde6

* SeanHall: WIXFEAT:4525 - Reimplement balutil in BootstrapperCore.

* HeathS: WIXBUG:4541 - Add support for high DPI to the Burn engine

* HeathS: Add Windows "Threshold" supported to burn stub.

* MikeGC: Feature #4351: Settings Browser now allows enabling/disabling the display or deleted values and uninstalled products

* HeathS: Add logging for hash verification and registration issues.

* HeathS: WIXBUG:4542 - Pad package sequence number log file names for proper sorting

* HeathS: Redefine Exit\* macros as variadic macros

* MikeGC: Feature #4400: Store UDM Manifests as blobs instead of strings

* MikeGC: Bug #4435: Sync requests must be deduped to avoid the possibility of building up too many sync requests for the same location

* MikeGC: Feature #4355: Settings engine doesn't handle files that are always locked for write (such as database files) very well

* SeanHall: WIXFEAT:4413 - Merge OnApplyNumberOfPhases into OnApplyBegin.

## WixBuild: Version 4.0.2115.0

* RobMen: WIXBUG:4317 - Integrate preprocessor AutoVersion function lost in merges.

* RobMen: WIXBUG:1705 - Include AssemblyFileVersion in MsiAssemblyName table.

* FireGiant: WIXFEAT:4258 - complete introduction of access modifiers for identifiers.

* RobMen: Replace devenv /setup call with fast extension update mechanism.

* RobMen: Add TouchFile custom action.

* SeanHall: WIXFEAT:4505 - WixHttpExtension for URL reservations.

* BMurri: Feature #3635: Write errors to StdErr

## WixBuild: Version 4.0.2102.0

* RobMen: Merge recent changes through WiX v3.9.901.0

* MikeGC: Bug #4506: Make settings browser run non-elevated (when started from settings browser setup). Create WixUnelevatedShellExec to make this possible.

* MikeGC: Bug #4495: Delete settings engine streams safely (only delete after committing the database)

* RobMen: Merge recent changes through WiX v3.9.526.0

* MikeGC: Feature #4352: Settings Engine now has primitive cloud support (tested with dropbox, should work with other similar products)

* MikeGC: Bug #4401: MonUtil can now monitor removable drives (and allow them to be unplugged)

* MikeGC: Bug #4405: LAN Database no longer has annoying locking issue where one client's connection failure causes everyone to fail to sync for a lengthy period of time

* RobMen: Merge recent changes through WiX v3.9.521.0

* RobMen: Fix #4395 by replacing incorrectly removed AssemblyDefaultHeatExtension attribute from VSHeatExtension.

* MikeGC: Bug #4345: Make IniUtil tolerate ini files that have '[' or ']' in the name of a value

* MikeGC: Fix bug in settings browser that can in certain situations result in an inability to look at history of a conflicting value, and other minor bugfixes

* MikeGC: Fix bug in settings engine that can cause unnecessary conflicts to appear upon sync failure in certain situations

* MikeGC: In settings engine, remove parameter from CfgEnumerateProducts() that was never used and has not worked for a long time anyway

## WixBuild: Version 4.0.1621.0

* RobMen: Merge recent changes through WiX v3.9.313.0

* SeanHall: WIXBUG:3643 - Incorrect operation for detect-only package

* MikeGC: Add/tweak a few UDM manifests for settings engine

* MikeGC: In Settings Browser, display times in local time (instead of GMT), and in a more UI friendly format than RFC 3339

* MikeGC: Minor UI tweaks / bugfixes in settings browser (tray popup behavior, listview item selection, and refreshing value history listview when appropriate)

* MikeGC: Display proper state of unreachable remote databases on startup of settings browser

* MikeGC: Fix bug in settings engine where in extended retry periods autosync could accidentally give up on a sync attempt

* MikeGC: Fix bug in settings engine to make file writes more transactional to eliminate chance of losing (or deleting) any changes on the machine while syncing, and allow retry on sharing violation (if we try to write when an app is writing)

* MikeGC: Improve settings engine behavior related to conflicts (completely eliminates a few unnecessary conflicts that can occur in certain situations)

* RobMen: Merge recent changes through WiX v3.9.202.0

* RobMen: WIXBUG:4222 - put DownloadUrls back in the bundle so installs work again.

* SeanHall: Add WixToolset.Data.dll and WixToolset.Extensibility.dll to Toolset.wxs.

## WixBuild: Version 4.0.1320.0

* RobMen: Merge recent changes through WiX v3.9.120.0

* MikeGC: Fix issue running MonUtil test via msbuild from Unit.testproj

## WixBuild: Version 4.0.1216.0

* MikeGC: Fix a race condition where, in network disconnect/reconnect situations, MonUtil could incorrectly send invalid handles to WaitForMultipleObjects (and shut down because of it)

* MikeGC: Fix a few bugs in Settings Browser (UI issue, and tolerate more remote database errors such as remote databases on USB drives being unplugged)

* RobMen: Merge recent changes through WiX v3.9.16.0

* MikeGC: Preserve scroll position on Settings Browser ListView refresh.

* MikeGC: Make value history listview in Settings Browser automatically refresh when syncs occur.

* MikeGC: Allow exporting historical versions of files from Settings Browser.

* MikeGC: Make Settings Browser automatically start on install, restart on repair, and close on uninstall.

* MikeGC: Fix bug in settings engine autosync that would cause it to inadvertently stop monitoring remote databases for changes after detecting a new product had been installed.

* RobMen: Merge recent changes through WiX v3.9.10.0

## WixBuild: Version 4.0.1203.0

* RobMen: Merge recent changes through WiX v3.9.2.0

* MikeGC: Fix Settings Engine to behave better when remote database is not always available due to either USB drive unplugged or a network disconnection.

* RobMen: Merge recent changes through WiX v3.8 RTM.

* RobMen: WIXFEAT:4138 - simplify and improve extensibility model in WiX toolset.

* MikeGC: Fix bug in Settings Engine auto sync related to pushing AND pulling information automatically when first adding a remote database.

* MikeGC: Settings Engine now more reliably connects to remote databases on windows startup, even if it runs before the network has fully initialized.

* RobMen: Merge recent changes through WiX v3.8.1021.0

## WixBuild: Version 4.0.1015.0

* RobMen: Merge recent changes through WiX v3.8.1014.0

* MikeGC: Implement automatic synchronization of settings within Settings Engine / Settings Browser (using MonUtil).

* MikeGC: Make Settings Browser automatically start upon login, start as a tray icon, and minimize back to tray.

* MikeGC: Fix quite a few bugs in Settings Engine and Settings Browser.

## WixBuild: Version 4.0.1007.0

* RobMen: Merge recent changes through WiX v3.8.1007.0

* RobMen: Merge source code reorganization.

* RobMen: Merge recent changes through WiX v3.8.904.0

* MikeGC: MonUtil: Add 32-bit and 64-bit awareness, add support for large numbers of monitors (>64), carefully differentiate between recursive and non-recursive waits, and fix several bugs.

* MikeGC: SceUtil: Add interface to detect whether changes to the database have occurred during a session.

* RobMen: Merge recent changes through WiX v3.8.826.0

* MikeGC: Make Settings Browser window resizable, and enable AutoResize functionality in ThmUtil.

* MikeGC: Introducing MonUtil, which allow easily monitoring directories and registry keys for changes.

* RobMen: Merge recent changes through WiX v3.8.722.0

## WixBuild: Version 4.0.701.0

* RobMen: Merge recent changes through WiX v3.8.628.0.

* RobMen: Merge recent changes through WiX v3.8.611.0.

* MikeGC: Fix bug in settings browser "one instance" lock, switch from a mutex to a per-user lock, and fix some UI thread issues

* MikeGC: Fix pdbs zip and create new udms zip for settings engine manifests

* RobMen: Merge recent changes from WiX v3.8.

* MikeGC: Introducing WiX Settings Engine.

* RobMen: Merge recent changes from WiX v3.8.

## WixBuild: Version 4.0.424.0

* RobMen: Merge recent changes from WiX v3.8.

* RobMen: Add version to schema namespaces.

* RobMen: Move extension schema namespaces under "wxs" to align better with Simplified WiX.
* RobMen: Update Simplified WiX namespaces to match changes "wxs" namespace.

* RobMen: Fix bad old references to thmutil.xsd.

* RobMen: More SxS'ification of folders, registry keys, etc.
* RobMen: Fix Votive registration to correctly load in VS.
* RobMen: Add Simplified WiX Toolset to binaries.zip

* RobMen: Update WixCop to help with all namespace changes (including extensions).
* RobMen: Update thmutil.xsd namespace to be consistent with other changes.

## WixBuild: Version 4.0.4.0

* RobMen: Introducing Simplified WiX Toolset.

* RobMen: Rename "Windows Installer Xml Toolset" to "WiX Toolset".
* RobMen: Improve support for building WiX Toolset with VS2012.
* RobMen: Continue to fix namespace breaking changes.

* RobMen: Change namespaces to prepare for breaking changes.

* RobMen: WiX v4.0

## WixBuild: Version 4.0.0.0<|MERGE_RESOLUTION|>--- conflicted
+++ resolved
@@ -1,4 +1,5 @@
-<<<<<<< HEAD
+* BMurri: WIXBUG:3750 - Add LaunchWorkingFolder to wixstdba to facilitate processes that require a different working folder.
+
 * HeathS: Add VSIX property for VS2015 and fix searches for previous versions.
 
 * HeathS: WIXBUG:3060 - Do not redownload package payloads when /layout is restarted.
@@ -100,9 +101,6 @@
 ## WixBuild: Version 4.0.2220.0
 
 * RobMen: Massive refactor of BindBundleCommand to radically improve code maintainability.
-=======
-* BMurri: WIXBUG:3750 - Add LaunchWorkingFolder to wixstdba to facilitate processes that require a different working folder.
->>>>>>> f8a2dde6
 
 * SeanHall: WIXFEAT:4525 - Reimplement balutil in BootstrapperCore.
 
