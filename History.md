--- conflicted
+++ resolved
@@ -1,8 +1,6 @@
-<<<<<<< HEAD
+* MikeGC: Allow settings engine to detect installation state of products based on ARP reg key name, and add more UDMs
+
 * MikeGC: WIXFEAT:4350 - Settings engine no longer keeps archives of all settings changes forever, it now has a reasonable expiration policy.
-=======
-* MikeGC: Allow settings engine to detect installation state of products based on ARP reg key name, and add more UDMs
->>>>>>> 955ffb45
 
 * SeanHall: WIXFEAT:4619 - Include WixUI dialogs and wxl files in core MSI.
 
