<<<<<<< HEAD
* jchoover: WIXBUG:4481 - Better handle update detection when the feed isn't available or is malformed and when uninstalling.
=======
* BobArnson: WIXBUG:4486 - When writing to the Run/RunOnce key to handle in-chain reboots, include the cached bundle stub.
>>>>>>> 1aa9cbea

## WixBuild: Version 3.9.721.0

## WixBuild: Version 3.9.720.0

* BobArnson: WIXBUG:4474 - Add missing headers; add missing file and correct typo to point to deputil directory.

* jchoover: Switch WixBA over to using engine updates.

* BobArnson: Install native SDK packages when VS Express SKUs (VC++ Express v10 or Windows Desktop Express v11/v12), in addition to Professional and later.

* BobArnson: WIXBUG:4456 - Look at different things on opposite sides of an expression.

* jchoover: Fixed some memory leaks in the engine.

* BobArnson: WIXBUG:4466 - Open icons with read-sharing in DTF.

* BobArnson: WIXBUG:4476 - Add x64 deputil.lib to NativeSdkMsi.

* BobArnson: Use MediaTemplate in WiX setup. Include native SDK packages when the corresponding compiler is present, not just when the corresponding SDK is present. (The SDK is needed only to create the C++ custom action templates.)

* BobArnson: WIXBUG:4460 - Switch license from HTML to plain text.

* BobArnson: WIXBUG:4471 - Add warning about late RemoveExistingProducts scheduling with PerfCounterManifest.

* RobMen: WIXBUG:4468 - fix missed suppression of suppress signature verification of MSI packages.

* BobArnson: WIXBUG:4473 - Remove Wui.csproj from Wix.sln.

* SeanHall: WIXBUG:4472 - Try to clean the downloaded update bundle from the cache.

* SeanHall: WIXBUG:4467 - Create path2utl for path functions that require shlwapi.lib.

* SeanHall: WIXBUG:4470 - Check whether the LaunchArguments are null before trying to format them.

* flcdrg: WIXBUG:4437 - Adds CopyLocal COM reference assemblies to the list of assemblies to be included in managed CA.

* champloo: WIXBUG:4097 - Fixes uncaught UnauthorizedAccessException in RecursiveFileAttributes.

* RobMen: WIXFEAT:4188 - deprecate switches removed in WiX v4.0

## WixBuild: Version 3.9.702.0

* HeathS: WIXBUG:4457 - Add support for temporary object columns in DTF.

* SeanHall: WIXBUG:4459 - Make Burn decrypt encrypted payloads after moving/copying to the package cache.

* SeanHall: WIXBUG:4458 - Make DTF set the current directory for a managed custom action to the AppDomain's BaseDirectory.

* jchoover: WIXFEAT:4190 - Added support for self updating bundles.

* SeanHall: WIXFEAT:3249 - Allow BA to run elevated async process through the engine.

## WixBuild: Version 3.9.616.0

* HeathS: WIXBUG:4422 - Ref-count superseded products when provider already exists.

* HeathS: WIXBUG:4431 - Fix objects schema to allow unbounded columns.

* ErnestT: WIXBUG:4430 - Do not repair dependent bundles if no packages are executed.

* ErnestT: WIXBUG:4429 - Fix responsiveness problems when cancelling during a BITS download that is not transferring (in a transient error state for example).

* HeathS: WIXBUG:4428 - Add detection for Visual Studio 14.0.

* ErnestT: WIXBUG:4427 - Update resume command handling to support more than 260 characters.

* HeathS: WIXBUG:4425 - Prevent embedded bundles from starting simultaneously after reboot.

* HeathS: WIXBUG:4424 - Allow user custom actions to be independently non-vital.

* HeathS: WIXBUG:4420 - Suppress patch sequence data to optimize patch performance

* HeathS: WIXBUG:4366 - Correctly enum all products for non-specific patches

* BobArnson: WIXBUG:4443 - Ensure that MsiPackages in a Bundle have ProductVersions that fit in a QWORD, how Burn represents a four-field version number with each field a WORD.

* BobArnson: WIXBUG:3838 - Since the compiler coerces null values to empty strings, check for those in ColumnDefinition.

* FireGiant: WIXBUG:4319 - Support full range of ExePackage exit code values.

* BobArnson: WIXBUG:4442 - Add missing tables.

* SeanHall: WIXBUG:4416 - Fail fast when loading an MBA on Win7 RTM with .NET 4.5.2 or greater installed.

* SeanHall: Rename IBootstrapperApplication::OnApplyNumberOfPhases to IBootstrapperApplication::OnApplyPhaseCount.

* HeathS: WIXFEAT:4278 - Support redirectable package cache via policy.

* RobMen: WIXBUG:4243 - use hashes to verify bundled packages by default.

* SeanHall: WIXFEAT:3736 - Add WixBundleExecutePackageCacheFolder variable.

* SeanHall: WIXBUG:3890 - put Burn command line arguments first when launching unelevated parent process since malformed user arguments created an infinite loop.

* SeanHall: WIXBUG:3951 - Document limitations of VersionVariables and create NormalizeVersion method.

* RobMen: WIXBUG:4288 - do not mask error code when testing file size of payload in cache.

* RobMen: Point to new page for linker error 217 to fix WIXBUG:4208.

## WixBuild: Version 3.9.526.0

* BobArnson: WIXBUG:3701 - Add a check for file size when verifying cab cache.

* BobArnson: WIXBUG:4134 - Add <UI> overrides to WixUI localization for pt-BR.

* BobArnson: WIXBUG:4192 - Guard against a null.

* BobArnson: WIXBUG:4125 - Clarify doc.

* STunney: WIXBUG:4434 - Assert maximum patch baseline id length (because of MSI limitation in transform substorage ids).

* BobArnson: WIXFEAT:2742 - Add ProcessorArchitecture Burn variable.

* BobArnson: WIXFEAT:4378 - Add WixBundleOriginalSourceFolder variable (WixBundleOriginalSource minus file name).

* BobArnson: WIXBUG:4418 - Release strings and remove dead code.

* SeanHall: WIXFEAT:4161 - Add the PrereqSupportPackage attribute to all package types so that more than one package can be installed by the Prereq BA, and the MbaPrereqPackage can be conditionally installed.

* SeanHall: WIXFEAT:4413 - Add IBootstrapperApplication::OnApplyNumberOfPhases.

* BobArnson: WIXBUG:4215 - Clarify all the elements that switch bitness based on -arch/InstallerPlatform.

* SeanHall: WIXBUG:3835 - Fix progress bug when extracting multiple packages from a container.

* BobArnson: WIXBUG:4410 - Fix MediaTemplate/@CompressionLevel and ensure that when it's not specified, the default compression level takes effect.

* BobArnson: WIXBUG:4394 - Enforce a maximum include nesting depth of 1024 to avoid stack overflows when files include themselves.

* johnbuuck: WIXBUG:4279 - Add support for MSBuild version 12.0.

* mavxg: WIXFEAT:4373 - Add LogonAsBatchJob to WixUtilExtension.User

* SeanHall: WIXFEAT:4329 - Change the type of the Cache attribute to the new YesNoAlwaysType, and make the engine always cache a package if Cache is set to always.

* SeanHall: WIXBUG:3978 - Add InstallCondition to BootstrapperApplicationData.xml.

* HeathS: Don't fail uninstall when planned package was removed by related bundle. Don't repair dependent bundles when upgrading a patch or addon bundle.

* AndySt: Update Registration key was being deleted during a bundle to bundle upgrade. Added version check so that only if the version was the same would the key be deleted.

* AndySt: Skip the repair of the related bundle if it has the same provider key as an embedded bundle that is being installed, so only V2 of the patch bundle is on the machine at the end.

* AndySt: Add /DisableSystemRestore switch and /OriginalSource switch /OriginalSource is used when authoring embedded bundles so it can look to the parent's original location instead of the package cached location that it is run from.

* HeathS: Make sure enough memory is allocated for compatible packages.

* HeathS: Uninstall compatible orphaned MSI packages.

* HeathS: Allow package downgrades for related bundles with proper ref-counting. Make sure packages register their identities in the provider registry.

## WixBuild: Version 3.9.421.0

* steveOgilvie/BobArnson: Add to WixStdBA the WixBundleFileVersion variable that's set to the file version of the bundle .exe.

* SeanHall: WIXBUG:4163 - For references to Microsoft.Deployment.WindowsInstaller.dll in managed Custom Action projects, set Private=True in case it's installed in the GAC.

* BobArnson: WIXBUG:4361 - Clarify error message.

* BobArnson: WIXBUG:4384 - Add MsuPackage back as supporting RemotePayload.

* STunney/BobArnson: WIXFEAT:4239 - Add option to not extract the .msi when melting .wixpdbs. Don't leave temporary cabinet files behind (unless -notidy is in effect).

* BobArnson: WIXBUG:4331 - guard against null registry keys

* BobArnson: WIXBUG:4301 - don't cross the HRESULTs and Win32 error codes; it would be bad.

* SeanHall: WIXBUG:3914 - !(bind.packageVersion.PackageID) isn't expanded in bundle.

* RobMen: WIXBUG:4228 - send TRUE to WM_ENDSESSION to correctly inform applications to close.

* RobMen: WIXBUG:4285 - Fix typo in documentation.

* RobMen: WIXFEAT:4234 - Remove ClickThrough.

* SeanHall: WIXFEAT:4233 - Add ProductCode, UpgradeCode, and Version to BootstrapperApplicationData.xml.

* WIXBUG:3883 - Retry on IIS ERROR_TRANSACTIONAL_CONFLICT too

* SeanHall: WIXFEAT:4292 - Don't assume downgrade if already detected major upgrade.

## WixBuild: Version 3.9.120.0

* BobArnson: WIXBUG:4271 - Warn when using a RemotePayload package that isn't explicitly set @Compressed="no".

* BobArnson: WIXBUG:4263 - Add WixMsmqExtension.dll back to binaries .zip.

* BobArnson: WIXBUG:4272 - Omit custom (and therefore un-Google-able) HRESULT for failed launch conditions on the failed page of WixStdBA.

* BobArnson: WIXBUG:4077 - Add log entry for the bal:Condition message itself.

## WixBuild: Version 3.9.16.0

* rjvdboon: WIXBUG:4089 - Remove SimpleTypes from help table of contents.

* jchoover: WIXFEAT:4194 - Move DownloadUrl functionality from engine to dutil.

* jhennessey: WIXFEAT:3169 - Add support for upgrade code-based product search.

* jchoover: WIXFEAT:4193 - Added searching for bundles via upgrade code and querying bundle properties via provider code.

## WixBuild: Version 3.9.10.0

* BMurri: WIXBUG:4225 - DTF: InstallPathMap didn't accept identifiers differing only by case.

## WixBuild: Version 3.9.02.0

* BMurri: WIXBUG:4174 - Prevent unneeded build errors when generating delta patches with long file ids.

* BMurri: WIXBUG:3326 - project harvester now unescapes linked files with spaces.

* BobArnson: Support building on VS2013 only. Make SQL CE optional.

* RobMen: WiX v3.9

## WixBuild: Version 3.9.0.0<|MERGE_RESOLUTION|>--- conflicted
+++ resolved
@@ -1,8 +1,6 @@
-<<<<<<< HEAD
 * jchoover: WIXBUG:4481 - Better handle update detection when the feed isn't available or is malformed and when uninstalling.
-=======
+
 * BobArnson: WIXBUG:4486 - When writing to the Run/RunOnce key to handle in-chain reboots, include the cached bundle stub.
->>>>>>> 1aa9cbea
 
 ## WixBuild: Version 3.9.721.0
 
