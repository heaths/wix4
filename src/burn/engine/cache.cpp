--- conflicted
+++ resolved
@@ -1728,9 +1728,6 @@
     if (cbHash != sizeof(rgbActualHash) || 0 != memcmp(pbHash, rgbActualHash, SHA1_HASH_LEN))
     {
         hr = CRYPT_E_HASH_VALUE;
-<<<<<<< HEAD
-        ExitOnFailure(hr, "Hash mismatch for path: %ls", wzUnverifiedPayloadPath);
-=======
 
         // Best effort to log the expected and actual hash value strings.
         if (SUCCEEDED(StrAllocHexEncode(pbHash, cbHash, &pszExpected)) &&
@@ -1742,7 +1739,6 @@
         {
             ExitOnFailure1(hr, "Hash mismatch for path: %ls", wzUnverifiedPayloadPath);
         }
->>>>>>> 8a254795
     }
 
 LExit:
