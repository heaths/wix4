--- conflicted
+++ resolved
@@ -1,12 +1,10 @@
-<<<<<<< HEAD
+* BobArnson: WIXBUG:4460 - Switch license from HTML to plain text.
+
 * BobArnson: WIXBUG:4471 - Add warning about late RemoveExistingProducts scheduling with PerfCounterManifest.
 
 * RobMen: WIXBUG:4468 - fix missed suppression of suppress signature verification of MSI packages.
 
 * SeanHall: WIXBUG:4472 - Try to clean the downloaded update bundle from the cache.
-=======
-* BobArnson: WIXBUG:4460 - Switch license from HTML to plain text.
->>>>>>> a0fcc7a0
 
 * SeanHall: WIXBUG:4467 - Create path2utl for path functions that require shlwapi.lib.
 
