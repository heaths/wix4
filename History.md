<<<<<<< HEAD
* MikeGC: Bug #4495: Delete settings engine streams safely (only delete after committing the database)
=======
* MikeGC: Bug #4506: Make settings browser run non-elevated (when started from settings browser setup). Create WixUnelevatedShellExec to make this possible.
>>>>>>> 69839370

* RobMen: Merge recent changes through WiX v3.9.526.0

* MikeGC: Feature #4352: Settings Engine now has primitive cloud support (tested with dropbox, should work with other similar products)

* MikeGC: Bug #4401: MonUtil can now monitor removable drives (and allow them to be unplugged)

* MikeGC: Bug #4405: LAN Database no longer has annoying locking issue where one client's connection failure causes everyone to fail to sync for a lengthy period of time

* RobMen: Merge recent changes through WiX v3.9.521.0

* RobMen: Fix #4395 by replacing incorrectly removed AssemblyDefaultHeatExtension attribute from VSHeatExtension.

* MikeGC: Bug #4345: Make IniUtil tolerate ini files that have '[' or ']' in the name of a value

* MikeGC: Fix bug in settings browser that can in certain situations result in an inability to look at history of a conflicting value, and other minor bugfixes

* MikeGC: Fix bug in settings engine that can cause unnecessary conflicts to appear upon sync failure in certain situations

* MikeGC: In settings engine, remove parameter from CfgEnumerateProducts() that was never used and has not worked for a long time anyway

## WixBuild: Version 4.0.1621.0

* RobMen: Merge recent changes through WiX v3.9.313.0

* SeanHall: WIXBUG:3643 - Incorrect operation for detect-only package

* MikeGC: Add/tweak a few UDM manifests for settings engine

* MikeGC: In Settings Browser, display times in local time (instead of GMT), and in a more UI friendly format than RFC 3339

* MikeGC: Minor UI tweaks / bugfixes in settings browser (tray popup behavior, listview item selection, and refreshing value history listview when appropriate)

* MikeGC: Display proper state of unreachable remote databases on startup of settings browser

* MikeGC: Fix bug in settings engine where in extended retry periods autosync could accidentally give up on a sync attempt

* MikeGC: Fix bug in settings engine to make file writes more transactional to eliminate chance of losing (or deleting) any changes on the machine while syncing, and allow retry on sharing violation (if we try to write when an app is writing)

* MikeGC: Improve settings engine behavior related to conflicts (completely eliminates a few unnecessary conflicts that can occur in certain situations)

* RobMen: Merge recent changes through WiX v3.9.202.0

* RobMen: WIXBUG:4222 - put DownloadUrls back in the bundle so installs work again.

* SeanHall: Add WixToolset.Data.dll and WixToolset.Extensibility.dll to Toolset.wxs.

## WixBuild: Version 4.0.1320.0

* RobMen: Merge recent changes through WiX v3.9.120.0

* MikeGC: Fix issue running MonUtil test via msbuild from Unit.testproj

## WixBuild: Version 4.0.1216.0

* MikeGC: Fix a race condition where, in network disconnect/reconnect situations, MonUtil could incorrectly send invalid handles to WaitForMultipleObjects (and shut down because of it)

* MikeGC: Fix a few bugs in Settings Browser (UI issue, and tolerate more remote database errors such as remote databases on USB drives being unplugged)

* RobMen: Merge recent changes through WiX v3.9.16.0

* MikeGC: Preserve scroll position on Settings Browser ListView refresh.

* MikeGC: Make value history listview in Settings Browser automatically refresh when syncs occur.

* MikeGC: Allow exporting historical versions of files from Settings Browser.

* MikeGC: Make Settings Browser automatically start on install, restart on repair, and close on uninstall.

* MikeGC: Fix bug in settings engine autosync that would cause it to inadvertently stop monitoring remote databases for changes after detecting a new product had been installed.

* RobMen: Merge recent changes through WiX v3.9.10.0

## WixBuild: Version 4.0.1203.0

* RobMen: Merge recent changes through WiX v3.9.2.0

* MikeGC: Fix Settings Engine to behave better when remote database is not always available due to either USB drive unplugged or a network disconnection.

* RobMen: Merge recent changes through WiX v3.8 RTM.

* RobMen: WIXFEAT:4138 - simplify and improve extensibility model in WiX toolset.

* MikeGC: Fix bug in Settings Engine auto sync related to pushing AND pulling information automatically when first adding a remote database.

* MikeGC: Settings Engine now more reliably connects to remote databases on windows startup, even if it runs before the network has fully initialized.

* RobMen: Merge recent changes through WiX v3.8.1021.0

## WixBuild: Version 4.0.1015.0

* RobMen: Merge recent changes through WiX v3.8.1014.0

* MikeGC: Implement automatic synchronization of settings within Settings Engine / Settings Browser (using MonUtil).

* MikeGC: Make Settings Browser automatically start upon login, start as a tray icon, and minimize back to tray.

* MikeGC: Fix quite a few bugs in Settings Engine and Settings Browser.

## WixBuild: Version 4.0.1007.0

* RobMen: Merge recent changes through WiX v3.8.1007.0

* RobMen: Merge source code reorganization.

* RobMen: Merge recent changes through WiX v3.8.904.0

* MikeGC: MonUtil: Add 32-bit and 64-bit awareness, add support for large numbers of monitors (>64), carefully differentiate between recursive and non-recursive waits, and fix several bugs.

* MikeGC: SceUtil: Add interface to detect whether changes to the database have occurred during a session.

* RobMen: Merge recent changes through WiX v3.8.826.0

* MikeGC: Make Settings Browser window resizable, and enable AutoResize functionality in ThmUtil.

* MikeGC: Introducing MonUtil, which allow easily monitoring directories and registry keys for changes.

* RobMen: Merge recent changes through WiX v3.8.722.0

## WixBuild: Version 4.0.701.0

* RobMen: Merge recent changes through WiX v3.8.628.0.

* RobMen: Merge recent changes through WiX v3.8.611.0.

* MikeGC: Fix bug in settings browser "one instance" lock, switch from a mutex to a per-user lock, and fix some UI thread issues

* MikeGC: Fix pdbs zip and create new udms zip for settings engine manifests

* RobMen: Merge recent changes from WiX v3.8.

* MikeGC: Introducing WiX Settings Engine.

* RobMen: Merge recent changes from WiX v3.8.

## WixBuild: Version 4.0.424.0

* RobMen: Merge recent changes from WiX v3.8.

* RobMen: Add version to schema namespaces.

* RobMen: Move extension schema namespaces under "wxs" to align better with Simplified WiX.
* RobMen: Update Simplified WiX namespaces to match changes "wxs" namespace.

* RobMen: Fix bad old references to thmutil.xsd.

* RobMen: More SxS'ification of folders, registry keys, etc.
* RobMen: Fix Votive registration to correctly load in VS.
* RobMen: Add Simplified WiX Toolset to binaries.zip

* RobMen: Update WixCop to help with all namespace changes (including extensions).
* RobMen: Update thmutil.xsd namespace to be consistent with other changes.

## WixBuild: Version 4.0.4.0

* RobMen: Introducing Simplified WiX Toolset.

* RobMen: Rename "Windows Installer Xml Toolset" to "WiX Toolset".
* RobMen: Improve support for building WiX Toolset with VS2012.
* RobMen: Continue to fix namespace breaking changes.

* RobMen: Change namespaces to prepare for breaking changes.

* RobMen: WiX v4.0

## WixBuild: Version 4.0.0.0<|MERGE_RESOLUTION|>--- conflicted
+++ resolved
@@ -1,8 +1,6 @@
-<<<<<<< HEAD
+* MikeGC: Bug #4506: Make settings browser run non-elevated (when started from settings browser setup). Create WixUnelevatedShellExec to make this possible.
+
 * MikeGC: Bug #4495: Delete settings engine streams safely (only delete after committing the database)
-=======
-* MikeGC: Bug #4506: Make settings browser run non-elevated (when started from settings browser setup). Create WixUnelevatedShellExec to make this possible.
->>>>>>> 69839370
 
 * RobMen: Merge recent changes through WiX v3.9.526.0
 
