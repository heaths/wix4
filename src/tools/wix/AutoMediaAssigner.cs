//-------------------------------------------------------------------------------------------------
// <copyright file="AutoMediaAssigner.cs" company="Outercurve Foundation">
//   Copyright (c) 2004, Outercurve Foundation.
//   This software is released under Microsoft Reciprocal License (MS-RL).
//   The license and further copyright text can be found in the file
//   LICENSE.TXT at the root directory of the distribution.
// </copyright>
// 
// <summary>
// AutoMediaAssigner assigns files to cabs depending on Media or MediaTemplate.
// </summary>
//-------------------------------------------------------------------------------------------------

namespace WixToolset
{
    using System;
    using System.Collections;
    using System.Collections.Generic;
<<<<<<< HEAD
    using System.Globalization;
    using System.IO;
    using WixToolset.Data;
    using WixToolset.Data.Rows;
    using WixToolset.Extensibility;
=======
    using System.Runtime.InteropServices;
    using Microsoft.Tools.WindowsInstallerXml.Cab;
>>>>>>> e720c8b7

    /// <summary>
    /// AutoMediaAssigner assigns files to cabs depending on Media or MediaTemplate.
    /// </summary>
    public class AutoMediaAssigner
    {
        private IBinderCore core;
        private bool filesCompressed;
        private string cabinetNameTemplate;

        private Dictionary<MediaRow, List<FileRow>> cabinets;
        private RowDictionary<MediaRow> mediaRows;
        private RowDictionary<FileRow> uncompressedFileRows;

        private Output output;

        /// <summary>
        /// Gets cabinets 
        /// </summary>
        public Dictionary<MediaRow, List<FileRow>> Cabinets
        {
            get { return this.cabinets; }
        }

        /// <summary>
        /// Get media rows.
        /// </summary>
        public RowDictionary<MediaRow> MediaRows
        {
            get { return this.mediaRows; }
        }

        /// <summary>
        /// Get uncompressed file rows. This will contain file rows of File elements that are marked with compression=no.
        /// This contains all the files when Package element is marked with compression=no
        /// </summary>
        public RowDictionary<FileRow> UncompressedFileRows
        {
            get { return this.uncompressedFileRows; }
        }

        /// <summary>
        /// Constructor for auto media assigner.
        /// </summary>
        /// <param name="output">Output</param>
        /// <param name="core">Binder core.</param>
        /// <param name="filesCompressed">True if files are compressed by default. </param>
        public AutoMediaAssigner(Output output, IBinderCore core, bool filesCompressed)
        {
            this.output = output;
            this.core = core;
            this.filesCompressed = filesCompressed;
            this.cabinetNameTemplate = "Cab{0}.cab";

            uncompressedFileRows = new RowDictionary<FileRow>();
            mediaRows = new RowDictionary<MediaRow>();
            cabinets = new Dictionary<MediaRow, List<FileRow>>();
        }

        /// <summary>
        /// Assigns the file rows to media rows based on Media or MediaTemplate authoring. Updates uncompressed files collection.
        /// </summary>
        /// <param name="fileRows">FileRowCollection</param>
        public void AssignFiles(IEnumerable<FileRow> fileRows)
        {
            bool autoAssign = false;
            MediaRow mergeModuleMediaRow = null;
            Table mediaTable = this.output.Tables["Media"];
            Table mediaTemplateTable = this.output.Tables["WixMediaTemplate"];

            // If both tables are authored, it is an error.
            if ((mediaTemplateTable != null && mediaTemplateTable.Rows.Count > 0) &&( mediaTable != null && mediaTable.Rows.Count > 1))
            {
                throw new WixException(WixErrors.MediaTableCollision(null));
            }

            autoAssign = mediaTemplateTable != null && OutputType.Module != this.output.Type ? true : false;

            // When building merge module, all the files go to "#MergeModule.CABinet"
            if (OutputType.Module == this.output.Type)
            {
                Table mergeModuleMediaTable = new Table(null, this.core.TableDefinitions["Media"]);
                mergeModuleMediaRow = (MediaRow)mergeModuleMediaTable.CreateRow(null);
                mergeModuleMediaRow.Cabinet = "#MergeModule.CABinet";

                this.cabinets.Add(mergeModuleMediaRow, new List<FileRow>());
            }

            if (autoAssign)
            {
                this.AutoAssignFiles(mediaTable, fileRows);
            }
            else
            {
                this.ManuallyAssignFiles(mediaTable, mergeModuleMediaRow, fileRows);
            }
        }

        /// <summary>
        /// Assign files to cabinets based on MediaTemplate authoring.
        /// </summary>
        /// <param name="fileRows">FileRowCollection</param>
        private void AutoAssignFiles(Table mediaTable, IEnumerable<FileRow> fileRows)
        {
            const int MaxCabIndex = 999;

            ulong currentPreCabSize = 0;
            ulong maxPreCabSizeInBytes;
            int maxPreCabSizeInMB = 0;
            int currentCabIndex = 0;

            MediaRow currentMediaRow = null;

            Table mediaTemplateTable = this.output.Tables["WixMediaTemplate"];

            // Auto assign files to cabinets based on maximum uncompressed media size
            mediaTable.Rows.Clear();
            WixMediaTemplateRow mediaTemplateRow = (WixMediaTemplateRow)mediaTemplateTable.Rows[0];

            if (!String.IsNullOrEmpty(mediaTemplateRow.CabinetTemplate))
            {
                this.cabinetNameTemplate = mediaTemplateRow.CabinetTemplate;
            }

            string mumsString = Environment.GetEnvironmentVariable("WIX_MUMS");

            try
            {
                // Override authored mums value if environment variable is authored.
                if (!String.IsNullOrEmpty(mumsString))
                {
                    maxPreCabSizeInMB = Int32.Parse(mumsString);
                }
                else
                {
                    maxPreCabSizeInMB = mediaTemplateRow.MaximumUncompressedMediaSize;
                }

                maxPreCabSizeInBytes = (ulong)maxPreCabSizeInMB * 1024 * 1024;
            }
            catch (FormatException)
            {
                throw new WixException(WixErrors.IllegalEnvironmentVariable("WIX_MUMS", mumsString));
            }
            catch (OverflowException)
            {
                throw new WixException(WixErrors.MaximumUncompressedMediaSizeTooLarge(null, maxPreCabSizeInMB));
            }

            foreach (FileRow fileRow in fileRows)
            {
                // When building a product, if the current file is not to be compressed or if 
                // the package set not to be compressed, don't cab it.
                if (OutputType.Product == output.Type &&
                    (YesNoType.No == fileRow.Compressed ||
                    (YesNoType.NotSet == fileRow.Compressed && !this.filesCompressed)))
                {
                    uncompressedFileRows.Add(fileRow);
                    continue;
                }

                FileInfo fileInfo = null;

                // Get the file size
                try
                {
                    fileInfo = new FileInfo(fileRow.Source);
                }
                catch (ArgumentException)
                {
                    this.core.OnMessage(WixErrors.InvalidFileName(fileRow.SourceLineNumbers, fileRow.Source));
                }
                catch (PathTooLongException)
                {
                    this.core.OnMessage(WixErrors.InvalidFileName(fileRow.SourceLineNumbers, fileRow.Source));
                }
                catch (NotSupportedException)
                {
                    this.core.OnMessage(WixErrors.InvalidFileName(fileRow.SourceLineNumbers, fileRow.Source));
                }

                if (fileInfo.Exists)
                {
                    if (fileInfo.Length > Int32.MaxValue)
                    {
                        throw new WixException(WixErrors.FileTooLarge(fileRow.SourceLineNumbers, fileRow.Source));
                    }

                    fileRow.FileSize = Convert.ToInt32(fileInfo.Length, CultureInfo.InvariantCulture);
                }

                if (currentCabIndex == MaxCabIndex)
                {
                    // Associate current file with last cab (irrespective of the size) and cab index is not incremented anymore.
                    List<FileRow> cabinetFileRows = this.cabinets[currentMediaRow];
                    fileRow.DiskId = currentCabIndex;
                    cabinetFileRows.Add(fileRow);
                    continue;
                }

                // Update current cab size.
                currentPreCabSize += (ulong)fileRow.FileSize;

                if (currentPreCabSize > maxPreCabSizeInBytes)
                {
                    // Overflow due to current file
                    currentMediaRow = this.AddMediaRow(mediaTable, ++currentCabIndex, mediaTemplateRow.CompressionLevel);

                    List<FileRow> cabinetFileRows = this.cabinets[currentMediaRow];
                    fileRow.DiskId = currentCabIndex;
                    cabinetFileRows.Add(fileRow);
                    // Now files larger than MaxUncompressedMediaSize will be the only file in its cabinet so as to respect MaxUncompressedMediaSize
                    currentPreCabSize = (ulong)fileRow.FileSize;
                }
                else
                {
                    // File fits in the current cab.
                    if (currentMediaRow == null)
                    {
                        // Create new cab and MediaRow
                        currentMediaRow = this.AddMediaRow(mediaTable, ++currentCabIndex, mediaTemplateRow.CompressionLevel);
                    }

                    // Associate current file with current cab.
                    List<FileRow> cabinetFileRows = this.cabinets[currentMediaRow];
                    fileRow.DiskId = currentCabIndex;
                    cabinetFileRows.Add(fileRow);
                }
            }

            // If there are uncompressed files and no MediaRow, create a default one.
            if (uncompressedFileRows.Count > 0 && mediaTable.Rows.Count == 0 )
            {
                 MediaRow defaultMediaRow = (MediaRow)mediaTable.CreateRow(null);
                 defaultMediaRow.DiskId = 1;
                 mediaRows.Add(defaultMediaRow);
            }
        }

        /// <summary>
        /// Assign files to cabinets based on Media authoring.
        /// </summary>
        /// <param name="mediaTable"></param>
        /// <param name="mergeModuleMediaRow"></param>
        /// <param name="fileRows"></param>
        private void ManuallyAssignFiles(Table mediaTable, MediaRow mergeModuleMediaRow, IEnumerable<FileRow> fileRows)
        {
            if (OutputType.Module != this.output.Type)
            {
                if (null != mediaTable)
                {
                    Dictionary<string, MediaRow> cabinetMediaRows = new Dictionary<string, MediaRow>(StringComparer.InvariantCultureIgnoreCase);
                    foreach (MediaRow mediaRow in mediaTable.Rows)
                    {
                        // If the Media row has a cabinet, make sure it is unique across all Media rows.
                        if (!String.IsNullOrEmpty(mediaRow.Cabinet))
                        {
                            MediaRow existingRow;
                            if (cabinetMediaRows.TryGetValue(mediaRow.Cabinet, out existingRow))
                            {
                                this.core.OnMessage(WixErrors.DuplicateCabinetName(mediaRow.SourceLineNumbers, mediaRow.Cabinet));
                                this.core.OnMessage(WixErrors.DuplicateCabinetName2(existingRow.SourceLineNumbers, existingRow.Cabinet));
                            }
                            else
                            {
                                cabinetMediaRows.Add(mediaRow.Cabinet, mediaRow);
                            }
                        }

                        this.mediaRows.Add(mediaRow);
                    }
                }

                foreach (MediaRow mediaRow in this.mediaRows.Values)
                {
                    if (null != mediaRow.Cabinet)
                    {
                        this.cabinets.Add(mediaRow, new List<FileRow>());
                    }
                }
            }

            foreach (FileRow fileRow in fileRows)
            {
                if (OutputType.Module == output.Type)
                {
                    this.cabinets[mergeModuleMediaRow].Add(fileRow);
                }
                else
                {
                    MediaRow mediaRow;
                    if (!this.mediaRows.TryGetValue(fileRow.DiskId.ToString(), out mediaRow))
                    {
                        this.core.OnMessage(WixErrors.MissingMedia(fileRow.SourceLineNumbers, fileRow.DiskId));
                        continue;
                    }

                    // When building a product, if the current file is not to be compressed or if 
                    // the package set not to be compressed, don't cab it.
                    if (OutputType.Product == output.Type &&
                        (YesNoType.No == fileRow.Compressed ||
                        (YesNoType.NotSet == fileRow.Compressed && !this.filesCompressed)))
                    {
                        uncompressedFileRows.Add(fileRow);
                    }
                    else // file in a Module or marked compressed
                    {
                        List<FileRow> cabinetFileRows;
                        if (this.cabinets.TryGetValue(mediaRow, out cabinetFileRows))
                        {
                            cabinetFileRows.Add(fileRow);
                        }
                        else
                        {
                            this.core.OnMessage(WixErrors.ExpectedMediaCabinet(fileRow.SourceLineNumbers, fileRow.File, fileRow.DiskId));
                        }
                    }
                }
            }
        }

        /// <summary>
        /// Adds a row to the media table with cab name template filled in.
        /// </summary>
        /// <param name="mediaTable"></param>
        /// <param name="cabIndex"></param>
        /// <returns></returns>
        private MediaRow AddMediaRow(Table mediaTable, int cabIndex, string compressionLevel)
        {
            MediaRow currentMediaRow = (MediaRow)mediaTable.CreateRow(null);
            currentMediaRow.DiskId = cabIndex;
            currentMediaRow.Cabinet = String.Format(this.cabinetNameTemplate, cabIndex);

            if (!String.IsNullOrEmpty(compressionLevel))
            {
                currentMediaRow.CompressionLevel = WixCreateCab.CompressionLevelFromString(compressionLevel);
            }

            this.mediaRows.Add(currentMediaRow);
            this.cabinets.Add(currentMediaRow, new List<FileRow>());

            Table wixMediaTable = this.output.EnsureTable(this.core.TableDefinitions["WixMedia"]);
            Row row = wixMediaTable.CreateRow(null);
            row[0] = cabIndex;
            row[1] = compressionLevel;

            return currentMediaRow;
        }
    }
}<|MERGE_RESOLUTION|>--- conflicted
+++ resolved
@@ -16,16 +16,12 @@
     using System;
     using System.Collections;
     using System.Collections.Generic;
-<<<<<<< HEAD
     using System.Globalization;
     using System.IO;
+    using WixToolset.Cab;
     using WixToolset.Data;
     using WixToolset.Data.Rows;
     using WixToolset.Extensibility;
-=======
-    using System.Runtime.InteropServices;
-    using Microsoft.Tools.WindowsInstallerXml.Cab;
->>>>>>> e720c8b7
 
     /// <summary>
     /// AutoMediaAssigner assigns files to cabs depending on Media or MediaTemplate.
