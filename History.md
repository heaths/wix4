--- conflicted
+++ resolved
@@ -1,4 +1,5 @@
-<<<<<<< HEAD
+* SeanHall: WIXFEAT:3933 - Make WixBundleManufacturer variable writable.
+
 * BobArnson: WIXBUG:4700 - Added blurb about SequenceType.first.
 
 * SeanHall: Update builtin WixStdBA themes to use the new thmutil functionality.
@@ -6,9 +7,6 @@
 * SeanHall: WIXFEAT:4411 - Be consistent about when a WixStdBA button is called Close or Cancel.
 
 * SeanHall: WIXFEAT:4658 - Add builtin button functionality in thmutil.
-=======
-* SeanHall: WIXFEAT:3933 - Make WixBundleManufacturer variable writable.
->>>>>>> f5a784a2
 
 ## WixBuild: Version 4.0.2719.0
 
