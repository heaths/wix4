<<<<<<< HEAD
* jchoover: Switch WixBA over to using engine updates.

* BobArnson: Install native SDK packages when VS Express SKUs (VC++ Express v10 or Windows Desktop Express v11/v12), in addition to Professional and later.

* BobArnson: WIXBUG:4456 - Look at different things on opposite sides of an expression.

* jchoover: Fixed some memory leaks in the engine.

* BobArnson: WIXBUG:4466 - Open icons with read-sharing in DTF.
=======
* BobArnson: WIXBUG:4474 - Add missing headers; add missing file and correct typo to point to deputil directory.
>>>>>>> 9b6d3fc7

* BobArnson: WIXBUG:4476 - Add x64 deputil.lib to NativeSdkMsi.

* BobArnson: Use MediaTemplate in WiX setup. Include native SDK packages when the corresponding compiler is present, not just when the corresponding SDK is present. (The SDK is needed only to create the C++ custom action templates.)

* BobArnson: WIXBUG:4460 - Switch license from HTML to plain text.

* BobArnson: WIXBUG:4471 - Add warning about late RemoveExistingProducts scheduling with PerfCounterManifest.

* RobMen: WIXBUG:4468 - fix missed suppression of suppress signature verification of MSI packages.

* BobArnson: WIXBUG:4473 - Remove Wui.csproj from Wix.sln.

* SeanHall: WIXBUG:4472 - Try to clean the downloaded update bundle from the cache.

* SeanHall: WIXBUG:4467 - Create path2utl for path functions that require shlwapi.lib.

* SeanHall: WIXBUG:4470 - Check whether the LaunchArguments are null before trying to format them.

* flcdrg: WIXBUG:4437 - Adds CopyLocal COM reference assemblies to the list of assemblies to be included in managed CA.

* champloo: WIXBUG:4097 - Fixes uncaught UnauthorizedAccessException in RecursiveFileAttributes.

* RobMen: WIXFEAT:4188 - deprecate switches removed in WiX v4.0

## WixBuild: Version 3.9.702.0

* HeathS: WIXBUG:4457 - Add support for temporary object columns in DTF.

* SeanHall: WIXBUG:4459 - Make Burn decrypt encrypted payloads after moving/copying to the package cache.

* SeanHall: WIXBUG:4458 - Make DTF set the current directory for a managed custom action to the AppDomain's BaseDirectory.

* jchoover: WIXFEAT:4190 - Added support for self updating bundles.

* SeanHall: WIXFEAT:3249 - Allow BA to run elevated async process through the engine.

## WixBuild: Version 3.9.616.0

* HeathS: WIXBUG:4422 - Ref-count superseded products when provider already exists.

* HeathS: WIXBUG:4431 - Fix objects schema to allow unbounded columns.

* ErnestT: WIXBUG:4430 - Do not repair dependent bundles if no packages are executed.

* ErnestT: WIXBUG:4429 - Fix responsiveness problems when cancelling during a BITS download that is not transferring (in a transient error state for example).

* HeathS: WIXBUG:4428 - Add detection for Visual Studio 14.0.

* ErnestT: WIXBUG:4427 - Update resume command handling to support more than 260 characters.

* HeathS: WIXBUG:4425 - Prevent embedded bundles from starting simultaneously after reboot.

* HeathS: WIXBUG:4424 - Allow user custom actions to be independently non-vital.

* HeathS: WIXBUG:4420 - Suppress patch sequence data to optimize patch performance

* HeathS: WIXBUG:4366 - Correctly enum all products for non-specific patches

* BobArnson: WIXBUG:4443 - Ensure that MsiPackages in a Bundle have ProductVersions that fit in a QWORD, how Burn represents a four-field version number with each field a WORD.

* BobArnson: WIXBUG:3838 - Since the compiler coerces null values to empty strings, check for those in ColumnDefinition.

* FireGiant: WIXBUG:4319 - Support full range of ExePackage exit code values.

* BobArnson: WIXBUG:4442 - Add missing tables.

* SeanHall: WIXBUG:4416 - Fail fast when loading an MBA on Win7 RTM with .NET 4.5.2 or greater installed.

* SeanHall: Rename IBootstrapperApplication::OnApplyNumberOfPhases to IBootstrapperApplication::OnApplyPhaseCount.

* HeathS: WIXFEAT:4278 - Support redirectable package cache via policy.

* RobMen: WIXBUG:4243 - use hashes to verify bundled packages by default.

* SeanHall: WIXFEAT:3736 - Add WixBundleExecutePackageCacheFolder variable.

* SeanHall: WIXBUG:3890 - put Burn command line arguments first when launching unelevated parent process since malformed user arguments created an infinite loop.

* SeanHall: WIXBUG:3951 - Document limitations of VersionVariables and create NormalizeVersion method.

* RobMen: WIXBUG:4288 - do not mask error code when testing file size of payload in cache.

* RobMen: Point to new page for linker error 217 to fix WIXBUG:4208.

## WixBuild: Version 3.9.526.0

* BobArnson: WIXBUG:3701 - Add a check for file size when verifying cab cache.

* BobArnson: WIXBUG:4134 - Add <UI> overrides to WixUI localization for pt-BR.

* BobArnson: WIXBUG:4192 - Guard against a null.

* BobArnson: WIXBUG:4125 - Clarify doc.

* STunney: WIXBUG:4434 - Assert maximum patch baseline id length (because of MSI limitation in transform substorage ids).

* BobArnson: WIXFEAT:2742 - Add ProcessorArchitecture Burn variable.

* BobArnson: WIXFEAT:4378 - Add WixBundleOriginalSourceFolder variable (WixBundleOriginalSource minus file name).

* BobArnson: WIXBUG:4418 - Release strings and remove dead code.

* SeanHall: WIXFEAT:4161 - Add the PrereqSupportPackage attribute to all package types so that more than one package can be installed by the Prereq BA, and the MbaPrereqPackage can be conditionally installed.

* SeanHall: WIXFEAT:4413 - Add IBootstrapperApplication::OnApplyNumberOfPhases.

* BobArnson: WIXBUG:4215 - Clarify all the elements that switch bitness based on -arch/InstallerPlatform.

* SeanHall: WIXBUG:3835 - Fix progress bug when extracting multiple packages from a container.

* BobArnson: WIXBUG:4410 - Fix MediaTemplate/@CompressionLevel and ensure that when it's not specified, the default compression level takes effect.

* BobArnson: WIXBUG:4394 - Enforce a maximum include nesting depth of 1024 to avoid stack overflows when files include themselves.

* johnbuuck: WIXBUG:4279 - Add support for MSBuild version 12.0.

* mavxg: WIXFEAT:4373 - Add LogonAsBatchJob to WixUtilExtension.User

* SeanHall: WIXFEAT:4329 - Change the type of the Cache attribute to the new YesNoAlwaysType, and make the engine always cache a package if Cache is set to always.

* SeanHall: WIXBUG:3978 - Add InstallCondition to BootstrapperApplicationData.xml.

* HeathS: Don't fail uninstall when planned package was removed by related bundle. Don't repair dependent bundles when upgrading a patch or addon bundle.

* AndySt: Update Registration key was being deleted during a bundle to bundle upgrade. Added version check so that only if the version was the same would the key be deleted.

* AndySt: Skip the repair of the related bundle if it has the same provider key as an embedded bundle that is being installed, so only V2 of the patch bundle is on the machine at the end.

* AndySt: Add /DisableSystemRestore switch and /OriginalSource switch /OriginalSource is used when authoring embedded bundles so it can look to the parent's original location instead of the package cached location that it is run from.

* HeathS: Make sure enough memory is allocated for compatible packages.

* HeathS: Uninstall compatible orphaned MSI packages.

* HeathS: Allow package downgrades for related bundles with proper ref-counting. Make sure packages register their identities in the provider registry.

## WixBuild: Version 3.9.421.0

* steveOgilvie/BobArnson: Add to WixStdBA the WixBundleFileVersion variable that's set to the file version of the bundle .exe.

* SeanHall: WIXBUG:4163 - For references to Microsoft.Deployment.WindowsInstaller.dll in managed Custom Action projects, set Private=True in case it's installed in the GAC.

* BobArnson: WIXBUG:4361 - Clarify error message.

* BobArnson: WIXBUG:4384 - Add MsuPackage back as supporting RemotePayload.

* STunney/BobArnson: WIXFEAT:4239 - Add option to not extract the .msi when melting .wixpdbs. Don't leave temporary cabinet files behind (unless -notidy is in effect).

* BobArnson: WIXBUG:4331 - guard against null registry keys

* BobArnson: WIXBUG:4301 - don't cross the HRESULTs and Win32 error codes; it would be bad.

* SeanHall: WIXBUG:3914 - !(bind.packageVersion.PackageID) isn't expanded in bundle.

* RobMen: WIXBUG:4228 - send TRUE to WM_ENDSESSION to correctly inform applications to close.

* RobMen: WIXBUG:4285 - Fix typo in documentation.

* RobMen: WIXFEAT:4234 - Remove ClickThrough.

* SeanHall: WIXFEAT:4233 - Add ProductCode, UpgradeCode, and Version to BootstrapperApplicationData.xml.

* WIXBUG:3883 - Retry on IIS ERROR_TRANSACTIONAL_CONFLICT too

* SeanHall: WIXFEAT:4292 - Don't assume downgrade if already detected major upgrade.

## WixBuild: Version 3.9.120.0

* BobArnson: WIXBUG:4271 - Warn when using a RemotePayload package that isn't explicitly set @Compressed="no".

* BobArnson: WIXBUG:4263 - Add WixMsmqExtension.dll back to binaries .zip.

* BobArnson: WIXBUG:4272 - Omit custom (and therefore un-Google-able) HRESULT for failed launch conditions on the failed page of WixStdBA.

* BobArnson: WIXBUG:4077 - Add log entry for the bal:Condition message itself.

## WixBuild: Version 3.9.16.0

* rjvdboon: WIXBUG:4089 - Remove SimpleTypes from help table of contents.

* jchoover: WIXFEAT:4194 - Move DownloadUrl functionality from engine to dutil.

* jhennessey: WIXFEAT:3169 - Add support for upgrade code-based product search.

* jchoover: WIXFEAT:4193 - Added searching for bundles via upgrade code and querying bundle properties via provider code.

## WixBuild: Version 3.9.10.0

* BMurri: WIXBUG:4225 - DTF: InstallPathMap didn't accept identifiers differing only by case.

## WixBuild: Version 3.9.02.0

* BMurri: WIXBUG:4174 - Prevent unneeded build errors when generating delta patches with long file ids.

* BMurri: WIXBUG:3326 - project harvester now unescapes linked files with spaces.

* BobArnson: Support building on VS2013 only. Make SQL CE optional.

* RobMen: WiX v3.9

## WixBuild: Version 3.9.0.0<|MERGE_RESOLUTION|>--- conflicted
+++ resolved
@@ -1,4 +1,5 @@
-<<<<<<< HEAD
+* BobArnson: WIXBUG:4474 - Add missing headers; add missing file and correct typo to point to deputil directory.
+
 * jchoover: Switch WixBA over to using engine updates.
 
 * BobArnson: Install native SDK packages when VS Express SKUs (VC++ Express v10 or Windows Desktop Express v11/v12), in addition to Professional and later.
@@ -8,9 +9,6 @@
 * jchoover: Fixed some memory leaks in the engine.
 
 * BobArnson: WIXBUG:4466 - Open icons with read-sharing in DTF.
-=======
-* BobArnson: WIXBUG:4474 - Add missing headers; add missing file and correct typo to point to deputil directory.
->>>>>>> 9b6d3fc7
 
 * BobArnson: WIXBUG:4476 - Add x64 deputil.lib to NativeSdkMsi.
 
