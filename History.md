--- conflicted
+++ resolved
@@ -1,4 +1,5 @@
-<<<<<<< HEAD
+* BobArnson: WIXBUG:4662 - Add WIX_IS_NETFRAMEWORK_4XX_OR_LATER_INSTALLED SetProperty custom actions to WixNetfxExtension.
+
 * BobArnson: WixBroadcastSettingChange and WixBroadcastEnvironmentChange custom actions to WixUtilExtension.
 
 * SeanHall: WIXBUG:4686 - Fix compiling WixBundlePackageExitCodeRow and WixBundleSlipstreamMsp.
@@ -10,9 +11,6 @@
 * SeanHall: WIXBUG:4685 - Fix bug in mbahost where it didn't bind as the LegacyV2Runtime when necessary.
 
 * BobArnson: WIXBUG:4654 - Add VS14 properties and custom actions. And, as it's a long topic, added anchors and links.
-=======
-* BobArnson: WIXBUG:4662 - Add WIX_IS_NETFRAMEWORK_4XX_OR_LATER_INSTALLED SetProperty custom actions to WixNetfxExtension.
->>>>>>> 908f4299
 
 * SeanHall: WIXBUG:4669 - Fix bug in mbahost where it assumed that the CLRCreateInstance function was implemented when it exists.
 
