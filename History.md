--- conflicted
+++ resolved
@@ -1,8 +1,6 @@
-<<<<<<< HEAD
+* BobArnson: WIXFEAT:4378 - Add WixBundleOriginalSourceFolder variable (WixBundleOriginalSource minus file name).
+
 * BobArnson: WIXBUG:4418 - Release strings and remove dead code.
-=======
-* BobArnson: WIXFEAT:4378 - Add WixBundleOriginalSourceFolder variable (WixBundleOriginalSource minus file name).
->>>>>>> 920e4d8d
 
 * SeanHall: WIXFEAT:4161 - Add the PrereqSupportPackage attribute to all package types so that more than one package can be installed by the Prereq BA, and the MbaPrereqPackage can be conditionally installed.
 
